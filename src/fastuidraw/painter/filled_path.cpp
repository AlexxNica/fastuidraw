/*!
 * \file filled_path.cpp
 * \brief file filled_path.cpp
 *
 * Copyright 2016 by Intel.
 *
 * Contact: kevin.rogovin@intel.com
 *
 * This Source Code Form is subject to the
 * terms of the Mozilla Public License, v. 2.0.
 * If a copy of the MPL was not distributed with
 * this file, You can obtain one at
 * http://mozilla.org/MPL/2.0/.
 *
 * \author Kevin Rogovin <kevin.rogovin@intel.com>
 *
 */


#include <vector>
#include <list>
#include <map>
#include <set>
#include <algorithm>
#include <ctime>
#include <math.h>

#include <fastuidraw/tessellated_path.hpp>
#include <fastuidraw/path.hpp>
#include <fastuidraw/painter/filled_path.hpp>
#include <fastuidraw/painter/painter_attribute_data.hpp>
#include "../private/util_private.hpp"
#include "../private/util_private_ostream.hpp"
#include "../private/bounding_box.hpp"
#include "../private/clip.hpp"
#include "../../3rd_party/glu-tess/glu-tess.hpp"

/* Actual triangulation is handled by GLU-tess.
   The main complexity in creating a FilledPath
   comes from two elements:
    - handling overlapping edges
    - creating a hierarchy for creating triangulations
      and for culling.

   The first is needed because GLU-tess will fail
   if any two edges overlap (we say a pair of edges
   overlap if they intersect at more than just a single
   point). We handle this by observing that GLU-tess
   takes doubles but TessellatedPath is floats. When
   we feed the coordinates to GLU-tess, we offset the
   values by an amount that is visible in fp64 but not
   in fp32. In addition, we also want to merge points
   that are close in fp32 as well. The details are
   handled in CoordinateCoverter, PointHoard and
   tesser.

   The second is needed for primarily to speed up
   tessellation. If a TessellatedPath has a large
   number of vertices, then that is likely because
   it is a high level of detail and likely zoomed in
   a great deal. To handle that, we need only to
   have the triangulation of a smaller portion of
   it ready. Thus we break the original path into
   a hierarchy of paths. The partitioning is done
   a single half plane at a time. A contour from
   the original path is computed by simply removing
   any points on the wrong side of the half plane
   and inserting the points where the path crossed
   the half plane. The sub-path objects are computed
   via the class SubPath. The class SubsetPrivate
   is the one that represents an element in the
   hierarchy that is triangulated on demand.
 */

/* Values to define how to create Subset objects.
 */
namespace SubsetConstants
{
  enum
    {
      recursion_depth = 12,
      points_per_subset = 64
    };

  /* if negative, aspect ratio is not
     enfored.
   */
  const float size_max_ratio = 4.0f;
}

/* Constants for CoordinateConverter.
   CoordinateConverter's purpose is to remap
   the bounding box of a fastuidraw::TessellatedPath
   to [0, 2 ^ N] x [0,  2 ^ N]
   and then apply a fudge offset to the point
   that an fp64 sees but an fp32 does not.

   We do this to allow for the input TessellatedPath
   to have overlapping edges. The value for the
   fudge offset is to be incremented on each point.

   An fp32 has a 23-bit significand that allows it
   to represent any integer in the range [-2^24, 2^24]
   exactly. An fp64 has a 52 bit significand.

   We set N to be 24 and the fudginess to be 2^-20
   (leaving 9-bits for GLU to use for intersections).
 */
namespace CoordinateConverterConstants
{
  enum
    {
      log2_box_dim = 16,
      negative_log2_fudge = 20,
      box_dim = (1 << log2_box_dim),
    };
}

namespace
{

  class winding_set
  {
  public:
    typedef fastuidraw::vecN<fastuidraw::PainterAttribute, 3> DstTriangle;
    typedef fastuidraw::FilledPath::TriangleWithOppositeEdgeData SrcTriangle;

    winding_set(void):
      m_min_value(1),
      m_max_value(0)
    {}

    bool
    operator()(int V) const
    {
      return m_values[compute_index(V)] != 0;
    }

    void
    clear(void)
    {
      m_values.clear();
    }

    void
    fill(int min_value, int max_value,
         const fastuidraw::CustomFillRuleBase &fill_rule)
    {
      m_values.clear();
      m_min_value = min_value;
      m_max_value = max_value;
      m_values.resize(fastuidraw::t_max(1 + m_max_value - m_min_value, 0), 0);
      for(int w = min_value; w <= max_value; ++w)
        {
          m_values[compute_index(w)] = fill_rule(w) ? 1u : 0u;
        }
    }

    DstTriangle
    operator()(const SrcTriangle &src) const
    {
      const int i1s[] = { 1, 2, 0 };
      const int i2s[] = { 2, 0, 1 };
      DstTriangle dst;

      for(int i = 0; i < 3; ++i)
        {
          fastuidraw::vec3 a1;
          unsigned int i1, i2;
          float v1, v2;

          dst[i].m_attrib0.x() = fastuidraw::pack_float(src[i].m_position.x());
          dst[i].m_attrib0.y() = fastuidraw::pack_float(src[i].m_position.y());
          dst[i].m_attrib0.z() = i;
          dst[i].m_attrib0.w() = 0;

          /* IDEA:
              dst[i].m_attrib1[j] =
                  1 : if i == j otherwise
                  m_values[compute_index(src[i].m_winding_opposite)]
           */
          i1 = i1s[i];
          i2 = i2s[i];
          v1 = operator()(src[i1].m_winding_opposite) ? 1.0f : 0.0f;
          v2 = operator()(src[i2].m_winding_opposite) ? 1.0f : 0.0f;

          a1[i] = 1.0f;
          a1[i1] = v1;
          a1[i2] = v2;

          dst[i].m_attrib1 = fastuidraw::pack_vec4(a1.x(), a1.y(), a1.z(), 0.0f);
          dst[i].m_attrib2 = fastuidraw::pack_vec4(src[i1].m_position.x(), src[i1].m_position.y(),
                                                   src[i2].m_position.x(), src[i2].m_position.y());
        }
      return dst;
    }

  private:

    unsigned int
    compute_index(int v) const
    {
      assert(v >= m_min_value && v <= m_max_value);
      return v - m_min_value;
    }

    /* NOTE:
        we use an array of uint32_t's that although takes
        more storage, has faster element access (because
        to access an element does not require any bit-logic)
        and a winding_set is used as a cache for output to
        a custom fill rule.
     */
    int m_min_value, m_max_value;
    std::vector<uint32_t> m_values;
  };

  class per_winding_data:
    public fastuidraw::reference_counted<per_winding_data>::non_concurrent
  {
  public:
    typedef std::list<unsigned int> index_list;

    per_winding_data(void):
      m_count(0)
    {}

    void
    add_index(unsigned int idx)
    {
      m_indices.push_back(idx);
      ++m_count;
    }

    const index_list&
    indices(void) const
    {
      return m_indices;
    }

    unsigned int
    count(void) const
    {
      return m_count;
    }

    void
    fill_at(unsigned int &offset,
            fastuidraw::c_array<unsigned int> dest,
            fastuidraw::const_c_array<unsigned int> &sub_range)
    {
      assert(count() + offset <= dest.size());
      std::copy(m_indices.begin(), m_indices.end(), &dest[offset]);
      sub_range = dest.sub_array(offset, count());
      offset += count();
    }

  private:
    index_list m_indices;
    unsigned int m_count;
  };

  typedef std::map<int, fastuidraw::reference_counted_ptr<per_winding_data> > winding_index_hoard;

  bool
  is_even(int v)
  {
    return (v % 2) == 0;
  }

  class CoordinateConverter
  {
  public:
    explicit
    CoordinateConverter(const fastuidraw::vec2 &fpmin, const fastuidraw::vec2 &fpmax)
    {
      fastuidraw::vecN<double, 2> delta, pmin, pmax;

      pmin = fastuidraw::vecN<double, 2>(fpmin);
      pmax = fastuidraw::vecN<double, 2>(fpmax);
      delta = pmax - pmin;
      m_scale = fastuidraw::vecN<double, 2>(1.0, 1.0) / delta;
      m_scale *= static_cast<double>(CoordinateConverterConstants::box_dim);
      m_translate = pmin;
      m_delta_fudge = ::exp2(static_cast<double>(-CoordinateConverterConstants::negative_log2_fudge));
      m_scale_f = fastuidraw::vec2(m_scale);
      m_translate_f = fastuidraw::vec2(m_translate);
    }

    fastuidraw::vecN<double, 2>
    apply(const fastuidraw::vec2 &pt, unsigned int fudge_count) const
    {
      fastuidraw::vecN<double, 2> r, qt(pt);
      double fudge;

      r = m_scale * (qt - m_translate);
      fudge = static_cast<double>(fudge_count) * m_delta_fudge;
      r.x() += fudge;
      r.y() += fudge;
      return r;
    }

    fastuidraw::uvec2
    iapply(const fastuidraw::vec2 &pt) const
    {
      fastuidraw::vec2 r;
      fastuidraw::uvec2 return_value;

      r = m_scale_f * (pt - m_translate_f);

      return_value.x() = fastuidraw::t_max(0, static_cast<int>(r.x()));
      return_value.y() = fastuidraw::t_max(0, static_cast<int>(r.y()));

      return return_value;
    }

    double
    fudge_delta(void) const
    {
      return m_delta_fudge;
    }

  private:
    double m_delta_fudge;
    fastuidraw::vecN<double, 2> m_scale, m_translate;
    fastuidraw::vec2 m_scale_f, m_translate_f;
  };

  enum
    {
      box_max_x_flag = 1,
      box_max_y_flag = 2,
      box_min_x_min_y = 0 | 0,
      box_min_x_max_y = 0 | box_max_y_flag,
      box_max_x_max_y = box_max_x_flag | box_max_y_flag,
      box_max_x_min_y = box_max_x_flag,
    };

  class SubPath
  {
  public:
<<<<<<< HEAD
    typedef fastuidraw::vec2 SubContourPoint;
=======
    class SubContourPoint
    {
    public:
      enum from_split_bits
        {
          from_split_on_min_x_boundary = 1,
          from_split_on_max_x_boundary = 2,
          from_split_on_min_y_boundary = 4,
          from_split_on_max_y_boundary = 8
        };

      explicit
      SubContourPoint(const fastuidraw::vec2 &p = fastuidraw::vec2()):
        m_pt(p),
        m_boundary_bits(0)
      {}

      SubContourPoint(const SubContourPoint &a,
                      const SubContourPoint &b,
                      const fastuidraw::vec2 &pt,
                      uint32_t boundary_bits_from_split):
        m_pt(pt),
        m_boundary_bits(a.boundary_bits() | b.boundary_bits() | boundary_bits_from_split)
      {}

      const fastuidraw::vec2&
      pt(void) const
      {
        return m_pt;
      }

      uint32_t
      boundary_bits(void) const
      {
        return m_boundary_bits;
      }

      static
      uint32_t
      boundary_bit_flag(int coordinate, bool is_max)
      {
        uint32_t bit;

        assert(coordinate == 0 || coordinate == 1);
        bit = coordinate * 2 + int(is_max);
        return 1u << bit;
      }

    private:
      fastuidraw::vec2 m_pt;
      uint32_t m_boundary_bits;
    };

>>>>>>> 84f42230
    typedef std::vector<SubContourPoint> SubContour;

    explicit
    SubPath(const fastuidraw::TessellatedPath &P);

    const std::vector<SubContour>&
    contours(void) const
    {
      return m_contours;
    }

    const fastuidraw::BoundingBox<float>&
    bounds(void) const
    {
      return m_bounds;
    }

    unsigned int
    total_points(void) const
    {
      return m_total_points;
    }

    fastuidraw::vecN<SubPath*, 2>
    split(int &splitting_coordinate) const;

  private:
<<<<<<< HEAD
    SubPath(const fastuidraw::BoundingBox &bb,
            std::vector<SubContour> &contours);
=======
    SubPath(const fastuidraw::BoundingBox<float> &bb, std::vector<SubContour> &contours);
>>>>>>> 84f42230

    int
    choose_splitting_coordinate(fastuidraw::vec2 mid_pt) const;

    static
    void
    copy_contour(SubContour &dst,
                 const fastuidraw::TessellatedPath &src, unsigned int C);

    static
    void
    split_contour(const SubContour &src,
                  int splitting_coordinate, float spitting_value,
                  SubContour &minC, SubContour &maxC);

    static
    fastuidraw::vec2
    compute_spit_point(fastuidraw::vec2 a,
                       fastuidraw::vec2 b,
                       int splitting_coordinate, float spitting_value);

    unsigned int m_total_points;
    fastuidraw::BoundingBox<float> m_bounds;
    std::vector<SubContour> m_contours;
  };

  class PointHoard:fastuidraw::noncopyable
  {
  public:
    typedef std::vector<unsigned int> Contour;
    typedef std::list<Contour> Path;

    explicit
    PointHoard(const fastuidraw::BoundingBox<float> &bounds,
               std::vector<fastuidraw::vec2> &pts):
      m_converter(bounds.min_point(), bounds.max_point()),
      m_pts(pts)
    {
      assert(!bounds.empty());
    }

    unsigned int
    fetch(const fastuidraw::vec2 &pt);

    void
    generate_path(const SubPath &input, Path &output);

    const fastuidraw::vec2&
    operator[](unsigned int v) const
    {
      assert(v < m_pts.size());
      return m_pts[v];
    }

    const fastuidraw::uvec2&
    ipt(unsigned int v) const
    {
      assert(v < m_ipts.size());
      return m_ipts[v];
    }

    const CoordinateConverter&
    converter(void) const
    {
      return m_converter;
    }

  private:
    void
    generate_contour(const SubPath::SubContour &input, Contour &output);
<<<<<<< HEAD

    CoordinateConverter m_converter;
    std::map<fastuidraw::uvec2, unsigned int> m_map;
    std::vector<fastuidraw::uvec2> m_ipts;
    std::vector<fastuidraw::vec2> &m_pts;
  };

  typedef fastuidraw::FilledPath::TriangleWithOppositeEdgeData AntiAliasedTriangle;

  class AntiAliasedTrianglesHoard:fastuidraw::noncopyable
  {
  public:
    ~AntiAliasedTrianglesHoard(void);

    void
    absorb(const AntiAliasedTrianglesHoard &obj);

    std::vector<AntiAliasedTriangle>&
    anti_aliased_triangles_writeable(int w);

    fastuidraw::const_c_array<AntiAliasedTriangle>
    anti_aliased_triangles(int w) const;

    unsigned int
    total_number_tris(void) const;

  private:
    /* anti-aliasing of data requires a seperate store for attribute
       and there is NO vertex sharing. The triangles for triangles
       with winding value W are in m_aa_painter_data[I] where
       I = FilledPath::chunk_from_winding_number(W)
     */
    std::vector<std::vector<AntiAliasedTriangle>* > m_data;
  };

  class Edge:public fastuidraw::uvec2
  {
  public:
    Edge(unsigned int a, unsigned int b):
      fastuidraw::uvec2(fastuidraw::t_min(a, b), fastuidraw::t_max(a, b))
    {}
  };

  class EdgeData
  {
  public:
    EdgeData(void):
      m_sorted(false)
    {}

    void
    add_winding(uint64_t area, int w, unsigned int v);

    /* Giving a vertex v, return the winding
       number of the triangle that shares the
       edge. If there are multiple choices
       for what vertex to choose that is not v,
       choose the vertex that:
        a) is on the opposite side of the edge
        b) maximizes area
     */
    int
    opposite_winding(int w, unsigned int v);
=======
>>>>>>> 84f42230

    class per_entry
    {
    public:
      uint64_t m_area;
      int m_winding;
      unsigned int m_vertex;

      /* NOTE: reverse sorted by AREA
       */
      bool
      operator<(const per_entry &rhs) const
      {
        return m_area > rhs.m_area;
      }

      bool
      canidate(int w, unsigned int v) const
      {
        return v != m_vertex || w != m_winding;
      }
    };

    std::vector<per_entry> m_entries;
    bool m_sorted;
  };

  /* class purpose is to track what triangle(s)
     and edge is used. Thse values are then used
     to compute AntiAliasedPoint::m_winding_opposite
   */
  class OppositeEdgeTracker:fastuidraw::noncopyable
  {
  public:
    explicit
    OppositeEdgeTracker(const PointHoard &points):
      m_points(points)
    {}

    void
    add_triangle(int w, uint64_t area,
                 unsigned int v0, unsigned int v1, unsigned int v2);

    void
    fill_aa_triangles(AntiAliasedTrianglesHoard &a,
                      const winding_index_hoard &raw_tris);

  private:
    void
    add_aa_triangle(std::vector<AntiAliasedTriangle> &dst,
                    int winding,
                    const fastuidraw::vecN<unsigned int, 3> &T);

    std::map<Edge, EdgeData> m_data;
    const PointHoard &m_points;
  };

  class tesser:fastuidraw::noncopyable
  {
  protected:
    explicit
    tesser(PointHoard &points);

    virtual
    ~tesser(void);

    void
    start(void);

    void
    stop(void);

    void
    add_path(const PointHoard::Path &P);

    void
    add_path_boundary(const SubPath &P);

    bool
    triangulation_failed(void)
    {
      return m_triangulation_failed;
    }

  private:

    virtual
    void
    on_begin_polygon(int winding_number) = 0;

    virtual
    void
<<<<<<< HEAD
    on_add_triangle(uint64_t area, unsigned int v0, unsigned int v1, unsigned int v2) = 0;

    virtual
    void
    add_vertex_to_polygon(unsigned int vertex) = 0;
=======
    add_triangle(unsigned int v0, unsigned int v1, unsigned int v2) = 0;
>>>>>>> 84f42230

    virtual
    FASTUIDRAW_GLUboolean
    fill_region(int winding_number) = 0;

    void
    add_contour(const PointHoard::Contour &C);

    static
    void
    begin_callBack(FASTUIDRAW_GLUenum type, int winding_number, void *tess);

    static
    void
    vertex_callBack(unsigned int vertex_data, void *tess);

    static
    void
    combine_callback(double x, double y, unsigned int data[4],
                     double weight[4],  unsigned int *outData,
                     void *tess);

    static
    FASTUIDRAW_GLUboolean
    winding_callBack(int winding_number, void *tess);

    unsigned int
    add_point_to_store(const fastuidraw::vec2 &p);

    bool
    temp_verts_non_degenerate_triangle(uint64_t &area);

    unsigned int m_point_count;
    fastuidraw_GLUtesselator *m_tess;
    PointHoard &m_points;
    fastuidraw::vecN<unsigned int, 3> m_temp_verts;
    unsigned int m_temp_vert_count;
    bool m_triangulation_failed;
  };

  class non_zero_tesser:private tesser
  {
  public:
    static
    bool
    execute_path(PointHoard &points,
                 const PointHoard::Path &P,
                 const SubPath &path,
                 winding_index_hoard &hoard,
                 OppositeEdgeTracker &opposite_edge_tracker)
    {
<<<<<<< HEAD
      non_zero_tesser NZ(points, P, path, hoard, opposite_edge_tracker);
=======
      non_zero_tesser NZ(points, P, path, hoard);
>>>>>>> 84f42230
      return NZ.triangulation_failed();
    }

  private:
    non_zero_tesser(PointHoard &points,
                    const PointHoard::Path &P,
                    const SubPath &path,
                    winding_index_hoard &hoard,
                    OppositeEdgeTracker &opposite_edge_tracker);

    virtual
    void
    on_begin_polygon(int winding_number);

    virtual
    void
    add_triangle(unsigned int v0, unsigned int v1, unsigned int v2);

    virtual
    FASTUIDRAW_GLUboolean
    fill_region(int winding_number);

<<<<<<< HEAD
    virtual
    void
    on_add_triangle(uint64_t area, unsigned int v0, unsigned int v1, unsigned int v2);

=======
>>>>>>> 84f42230
    winding_index_hoard &m_hoard;
    OppositeEdgeTracker &m_opposite_edge_tracker;
    int m_current_winding;
    fastuidraw::reference_counted_ptr<per_winding_data> m_current_indices;
  };

  class zero_tesser:private tesser
  {
  public:
    static
    bool
    execute_path(PointHoard &points,
                 const PointHoard::Path &P,
                 const SubPath &path,
                 winding_index_hoard &hoard,
                 OppositeEdgeTracker &opposite_edge_tracker)
    {
<<<<<<< HEAD
      zero_tesser Z(points, P, path, hoard, opposite_edge_tracker);
=======
      zero_tesser Z(points, P, path, hoard);
>>>>>>> 84f42230
      return Z.triangulation_failed();
    }

  private:

    zero_tesser(PointHoard &points,
                const PointHoard::Path &P,
                const SubPath &path,
                winding_index_hoard &hoard,
                OppositeEdgeTracker &opposite_edge_tracker);

    virtual
    void
    on_begin_polygon(int winding_number);

    virtual
    void
    add_triangle(unsigned int v0, unsigned int v1, unsigned int v2);

    virtual
    FASTUIDRAW_GLUboolean
    fill_region(int winding_number);

    virtual
    void
    on_add_triangle(uint64_t area, unsigned int v0, unsigned int v1, unsigned int v2);

    fastuidraw::reference_counted_ptr<per_winding_data> &m_indices;
    OppositeEdgeTracker &m_opposite_edge_tracker;
  };

  class builder:fastuidraw::noncopyable
  {
  public:
    explicit
    builder(const SubPath &P, std::vector<fastuidraw::vec2> &pts,
            AntiAliasedTrianglesHoard &aa_triangles);

    ~builder();

    void
    fill_indices(std::vector<unsigned int> &indices,
                 std::map<int, fastuidraw::const_c_array<unsigned int> > &winding_map,
                 unsigned int &even_non_zero_start,
                 unsigned int &zero_start);

    bool
    triangulation_failed(void)
    {
      return m_failed;
    }

  private:
    winding_index_hoard m_hoard;
    PointHoard m_points;
    bool m_failed;
  };

  class AttributeDataMerger:public fastuidraw::PainterAttributeDataFiller
  {
  public:
    AttributeDataMerger(const fastuidraw::PainterAttributeData &a,
                        const fastuidraw::PainterAttributeData &b):
      m_a(a), m_b(b)
    {
    }

    virtual
    void
    compute_sizes(unsigned int &number_attributes,
                  unsigned int &number_indices,
                  unsigned int &number_attribute_chunks,
                  unsigned int &number_index_chunks,
                  unsigned int &number_z_increments) const;

    virtual
    void
    fill_data(fastuidraw::c_array<fastuidraw::PainterAttribute> attributes,
              fastuidraw::c_array<fastuidraw::PainterIndex> indices,
              fastuidraw::c_array<fastuidraw::const_c_array<fastuidraw::PainterAttribute> > attrib_chunks,
              fastuidraw::c_array<fastuidraw::const_c_array<fastuidraw::PainterIndex> > index_chunks,
              fastuidraw::c_array<unsigned int> zincrements,
              fastuidraw::c_array<int> index_adjusts) const;

    const fastuidraw::PainterAttributeData &m_a, &m_b;
  };

  class AttributeDataFiller:public fastuidraw::PainterAttributeDataFiller
  {
  public:
    std::vector<fastuidraw::vec2> m_points;

    /* Carefully organize indices as follows:
       - first all elements with odd winding number
       - then all elements with even and non-zero winding number
       - then all element with zero winding number.
       By doing so, the following are continuous in the array:
       - non-zero
       - odd-even fill rule
       - complement of odd-even fill
       - complement of non-zero
     */
    std::vector<unsigned int> m_indices;
    fastuidraw::const_c_array<unsigned int> m_nonzero_winding_indices;
    fastuidraw::const_c_array<unsigned int> m_zero_winding_indices;
    fastuidraw::const_c_array<unsigned int> m_odd_winding_indices;
    fastuidraw::const_c_array<unsigned int> m_even_winding_indices;

    /* m_per_fill[w] gives the indices to the triangles
       with the winding number w. The value points into
       indices
    */
    std::map<int, fastuidraw::const_c_array<unsigned int> > m_per_fill;

    virtual
    void
    compute_sizes(unsigned int &number_attributes,
                  unsigned int &number_indices,
                  unsigned int &number_attribute_chunks,
                  unsigned int &number_index_chunks,
                  unsigned int &number_z_increments) const;
    virtual
    void
    fill_data(fastuidraw::c_array<fastuidraw::PainterAttribute> attributes,
              fastuidraw::c_array<fastuidraw::PainterIndex> indices,
              fastuidraw::c_array<fastuidraw::const_c_array<fastuidraw::PainterAttribute> > attrib_chunks,
              fastuidraw::c_array<fastuidraw::const_c_array<fastuidraw::PainterIndex> > index_chunks,
              fastuidraw::c_array<unsigned int> zincrements,
              fastuidraw::c_array<int> index_adjusts) const;

    static
    fastuidraw::PainterAttribute
    generate_attribute(const fastuidraw::vec2 &src)
    {
      fastuidraw::PainterAttribute dst;

      dst.m_attrib0 = fastuidraw::pack_vec4(src.x(), src.y(), 0.0f, 0.0f);
      dst.m_attrib1 = fastuidraw::pack_vec4(1.0f, 1.0f, 1.0f, 0.0f);
      dst.m_attrib2 = fastuidraw::uvec4(0u, 0u, 0u, 0u);

      return dst;
    }
  };

  class ScratchSpacePrivate
  {
  public:
    std::vector<fastuidraw::vec3> m_adjusted_clip_eqs;
    std::vector<fastuidraw::vec2> m_clipped_rect;

    fastuidraw::vecN<std::vector<fastuidraw::vec2>, 2> m_clip_scratch_vec2s;
    std::vector<float> m_clip_scratch_floats;
  };

  class SubsetPrivate
  {
  public:
    ~SubsetPrivate(void);

    unsigned int
    select_subsets(ScratchSpacePrivate &scratch,
                   bool with_anti_aliasing,
                   fastuidraw::const_c_array<fastuidraw::vec3> clip_equations,
                   const fastuidraw::float3x3 &clip_matrix_local,
                   unsigned int max_attribute_cnt,
                   unsigned int max_index_cnt,
                   fastuidraw::c_array<unsigned int> dst);

    void
    make_ready(void);

    fastuidraw::const_c_array<int>
    winding_numbers(void)
    {
      assert(m_painter_data != NULL);
      return fastuidraw::make_c_array(m_winding_numbers);
    }

    const fastuidraw::PainterAttributeData&
    painter_data(void) const
    {
      assert(m_painter_data != NULL);
      return *m_painter_data;
    }

<<<<<<< HEAD
    const AntiAliasedTrianglesHoard&
    aa_triangles(void) const
    {
      assert(m_painter_data != NULL);
      return m_aa_triangles;
    }

  private:
    bool
    can_fit_into_buffer(bool use_aa_triangles,
                        unsigned int max_attribute_cnt,
                        unsigned int max_index_cnt)
    {
      assert(m_sizes_ready);
      return use_aa_triangles ?
        m_num_attributes <= max_attribute_cnt && m_largest_index_block <= max_index_cnt :
        m_num_aa_triangle_points <= max_attribute_cnt && m_num_aa_triangle_points <= max_index_cnt;
    }
=======
    static
    SubsetPrivate*
    create_root_subset(SubPath *P, std::vector<SubsetPrivate*> &out_values);

  private:

    SubsetPrivate(SubPath *P, int max_recursion,
                  std::vector<SubsetPrivate*> &out_values);
>>>>>>> 84f42230

    void
    select_subsets_implement(ScratchSpacePrivate &scratch,
                             bool with_anti_aliasing,
                             fastuidraw::c_array<unsigned int> dst,
                             unsigned int max_attribute_cnt,
                             unsigned int max_index_cnt,
                             unsigned int &current);

    void
    select_subsets_all_unculled(fastuidraw::c_array<unsigned int> dst,
                                bool with_anti_aliasing,
                                unsigned int max_attribute_cnt,
                                unsigned int max_index_cnt,
                                unsigned int &current);

    void
    make_ready_from_children(void);

    void
    make_ready_from_sub_path(void);

    void
    assign_neighbor_values(SubsetPrivate *parent, int child_id);

    /* m_ID represents an index into the std::vector<>
       passed into create_hierarchy() where this element
       is found.
     */
    unsigned int m_ID;

    /* The bounds of this SubsetPrivate used in
       select_subsets().
     */
    fastuidraw::BoundingBox<float> m_bounds;

    /* if this SubsetPrivate has children then
       m_painter_data is made by "merging" the
       data of m_painter_data from m_children[0]
       and m_children[1]. We do this merging so
       that we can avoid recursing if the entirity
       of the bounding box is contained in the
       clipping region.
     */
    fastuidraw::PainterAttributeData *m_painter_data;
    std::vector<int> m_winding_numbers;
    AntiAliasedTrianglesHoard m_aa_triangles;

    bool m_sizes_ready;
    unsigned int m_num_attributes;
    unsigned int m_largest_index_block;
    unsigned int m_num_aa_triangle_points;

    /* m_sub_path is non-NULL only if this SubsetPrivate
       has no children. In addition, it is set to NULL
       and deleted when m_painter_data is created from
       it.
     */
    SubPath *m_sub_path;
    fastuidraw::vecN<SubsetPrivate*, 2> m_children;
    int m_splitting_coordinate;

    /* neighbors
     */
    fastuidraw::vecN<SubsetPrivate*, 2> m_neighbor_prev, m_neighbor_next;
  };

  class DataWriterPrivate
  {
  public:
    DataWriterPrivate(void):
      m_with_anti_aliasing(false)
    {}

    class per_index_chunk
    {
    public:
      explicit
      per_index_chunk(fastuidraw::const_c_array<fastuidraw::PainterIndex> indices,
                      unsigned int attrib_chunk):
        m_indices(indices),
        m_attrib_chunk(attrib_chunk)
      {}

      fastuidraw::const_c_array<fastuidraw::PainterIndex> m_indices;
      unsigned int m_attrib_chunk;
    };

    class per_attrib_chunk
    {
    public:
      explicit
      per_attrib_chunk(const SubsetPrivate *d):
        m_attribs(d->painter_data().attribute_data_chunk(0))
      {}

      fastuidraw::const_c_array<fastuidraw::PainterAttribute> m_attribs;
    };

    std::vector<unsigned int> m_subset_selector;
    std::vector<per_attrib_chunk> m_attribute_chunks;
    std::vector<per_index_chunk> m_index_chunks;
    std::vector<fastuidraw::const_c_array<AntiAliasedTriangle> > m_anti_aliased_tris;
    winding_set m_WS;
    bool m_with_anti_aliasing;
  };

  class FilledPathPrivate
  {
  public:
    explicit
    FilledPathPrivate(const fastuidraw::TessellatedPath &P);

    ~FilledPathPrivate();

    SubsetPrivate *m_root;
    std::vector<SubsetPrivate*> m_subsets;
  };
}

/////////////////////////////////////
// SubPath methods
SubPath::
<<<<<<< HEAD
SubPath(const fastuidraw::BoundingBox &bb,
=======
SubPath(const fastuidraw::BoundingBox<float> &bb,
>>>>>>> 84f42230
        std::vector<SubContour> &contours):
  m_total_points(0),
  m_bounds(bb)
{
  m_contours.swap(contours);
  for(std::vector<SubContour>::const_iterator c_iter = m_contours.begin(),
        c_end = m_contours.end(); c_iter != c_end; ++c_iter)
    {
      m_total_points += c_iter->size();
    }
}

SubPath::
SubPath(const fastuidraw::TessellatedPath &P):
  m_total_points(0),
  m_bounds(P.bounding_box_min(),
           P.bounding_box_max()),
  m_contours(P.number_contours())
{
  for(unsigned int c = 0, endc = m_contours.size(); c < endc; ++c)
    {
      copy_contour(m_contours[c], P, c);
      m_total_points += m_contours[c].size();
    }
}

void
SubPath::
copy_contour(SubContour &dst,
             const fastuidraw::TessellatedPath &src, unsigned int C)
{
  for(unsigned int e = 0, ende = src.number_edges(C); e < ende; ++e)
    {
      fastuidraw::range_type<unsigned int> R;

      R = src.edge_range(C, e);
<<<<<<< HEAD
      for(unsigned int v = R.m_begin; v + 1 < R.m_end; ++v)
=======
      dst.push_back(SubContourPoint(src.point_data()[R.m_begin].m_p));
      for(unsigned int v = R.m_begin + 1; v + 1 < R.m_end; ++v)
>>>>>>> 84f42230
        {
          dst.push_back(src.point_data()[v].m_p);
        }
    }
}

int
SubPath::
choose_splitting_coordinate(fastuidraw::vec2 mid_pt) const
{
  /* do not allow the box to be too far from being a square.
     TODO: if the balance of points heavily favors the other
     side, we should ignore the size_max_ratio. Perhaps a
     wieght factor between the different in # of points
     of the sides and the ratio?
   */
  if(SubsetConstants::size_max_ratio > 0.0f)
    {
      fastuidraw::vec2 wh;
      wh = m_bounds.max_point() - m_bounds.min_point();
      if(wh.x() >= SubsetConstants::size_max_ratio * wh.y())
        {
          return 0;
        }
      else if(wh.y() >= SubsetConstants::size_max_ratio * wh.x())
        {
          return 1;
        }
    }

  /* first find which of splitting in X or splitting in Y
     is optimal.
   */
  fastuidraw::ivec2 number_points_before(0, 0);
  fastuidraw::ivec2 number_points_after(0, 0);
  fastuidraw::ivec2 number_points;

  for(std::vector<SubContour>::const_iterator c_iter = m_contours.begin(),
        c_end = m_contours.end(); c_iter != c_end; ++c_iter)
    {
      fastuidraw::vec2 prev_pt(c_iter->back());
      for(SubContour::const_iterator iter = c_iter->begin(),
            end = c_iter->end(); iter != end; ++iter)
        {
          fastuidraw::vec2 pt(*iter);
          for(int i = 0; i < 2; ++i)
            {
              bool prev_b, b;

              prev_b = prev_pt[i] < mid_pt[i];
              b = pt[i] < mid_pt[i];

              if(b || pt[i] == mid_pt[i])
                {
                  ++number_points_before[i];
                }

              if(!b || pt[i] == mid_pt[i])
                {
                  ++number_points_after[i];
                }

              if(prev_pt[i] != mid_pt[i] && prev_b != b)
                {
                  ++number_points_before[i];
                  ++number_points_after[i];
                }
            }
          prev_pt = pt;
        }
    }

  /* choose a splitting that:
      - minimizes number_points_before[i] + number_points_after[i]
   */
  number_points = number_points_before + number_points_after;
  if(number_points.x() < number_points.y())
    {
      return 0;
    }
  else
    {
      return 1;
    }
}

fastuidraw::vec2
SubPath::
compute_spit_point(fastuidraw::vec2 a, fastuidraw::vec2 b,
                   int splitting_coordinate, float splitting_value)
{
  float t, n, d, aa, bb;
  fastuidraw::vec2 return_value;

  n = splitting_value - a[splitting_coordinate];
  d = b[splitting_coordinate] - a[splitting_coordinate];
  t = n / d;

  return_value[splitting_coordinate] = splitting_value;

  aa = a[1 - splitting_coordinate];
  bb = b[1 - splitting_coordinate];
  return_value[1 - splitting_coordinate] = (1.0f - t) * aa + t * bb;

  return return_value;
}

void
SubPath::
split_contour(const SubContour &src,
              int splitting_coordinate, float splitting_value,
              SubContour &C0, SubContour &C1)
{
  SubContourPoint prev_pt(src.back());
  for(SubContour::const_iterator iter = src.begin(),
        end = src.end(); iter != end; ++iter)
    {
      bool b0, prev_b0;
      bool b1, prev_b1;
      fastuidraw::vec2 split_pt;
      const SubContourPoint &pt(*iter);

      prev_b0 = prev_pt[splitting_coordinate] <= splitting_value;
      b0 = pt[splitting_coordinate] <= splitting_value;

      prev_b1 = prev_pt[splitting_coordinate] >= splitting_value;
      b1 = pt[splitting_coordinate] >= splitting_value;

      if(prev_b0 != b0 || prev_b1 != b1)
        {
          split_pt = compute_spit_point(prev_pt, pt,
                                        splitting_coordinate, splitting_value);
        }

      if(prev_b0 != b0)
        {
<<<<<<< HEAD
          C0.push_back(split_pt);
=======
          SubContourPoint s(prev_pt, pt, split_pt,
                            SubContourPoint::boundary_bit_flag(splitting_coordinate, true));
          C0.push_back(s);
>>>>>>> 84f42230
        }

      if(b0)
        {
          C0.push_back(pt);
        }

      if(prev_b1 != b1)
        {
<<<<<<< HEAD
          C1.push_back(split_pt);
=======
          SubContourPoint s(prev_pt, pt, split_pt,
                            SubContourPoint::boundary_bit_flag(splitting_coordinate, false));
          C1.push_back(s);
>>>>>>> 84f42230
        }

      if(b1)
        {
          C1.push_back(pt);
        }

      prev_pt = pt;
    }
}

fastuidraw::vecN<SubPath*, 2>
SubPath::
split(int &splitting_coordinate) const
{
  fastuidraw::vecN<SubPath*, 2> return_value(NULL, NULL);
  fastuidraw::vec2 mid_pt;

  mid_pt = 0.5f * (m_bounds.max_point() + m_bounds.min_point());
  splitting_coordinate = choose_splitting_coordinate(mid_pt);

  /* now split each contour.
   */
  fastuidraw::vec2 B0_max, B1_min;
  B0_max[1 - splitting_coordinate] = m_bounds.max_point()[1 - splitting_coordinate];
  B0_max[splitting_coordinate] = mid_pt[splitting_coordinate];

  B1_min[1 - splitting_coordinate] = m_bounds.min_point()[1 - splitting_coordinate];
  B1_min[splitting_coordinate] = mid_pt[splitting_coordinate];

  fastuidraw::BoundingBox<float> B0(m_bounds.min_point(), B0_max);
  fastuidraw::BoundingBox<float> B1(B1_min, m_bounds.max_point());
  std::vector<SubContour> C0, C1;

  C0.reserve(m_contours.size());
  C1.reserve(m_contours.size());
  for(std::vector<SubContour>::const_iterator c_iter = m_contours.begin(),
        c_end = m_contours.end(); c_iter != c_end; ++c_iter)
    {
      C0.push_back(SubContour());
      C1.push_back(SubContour());
      split_contour(*c_iter, splitting_coordinate,
                    mid_pt[splitting_coordinate],
                    C0.back(), C1.back());

      if(C0.back().empty())
        {
          C0.pop_back();
        }

      if(C1.back().empty())
        {
          C1.pop_back();
        }
    }

  return_value[0] = FASTUIDRAWnew SubPath(B0, C0);
  return_value[1] = FASTUIDRAWnew SubPath(B1, C1);

  return return_value;
}

//////////////////////////////////////
// PointHoard methods
unsigned int
PointHoard::
fetch(const fastuidraw::vec2 &pt)
{
  std::map<fastuidraw::uvec2, unsigned int>::iterator iter;
  fastuidraw::uvec2 ipt;
  unsigned int return_value;

  assert(m_pts.size() == m_ipts.size());

  ipt = m_converter.iapply(pt);
  iter = m_map.find(ipt);
  if(iter != m_map.end())
    {
      return_value = iter->second;
    }
  else
    {
      return_value = m_pts.size();
      m_pts.push_back(pt);
      m_ipts.push_back(ipt);
      m_map[ipt] = return_value;
    }
  return return_value;
}

void
PointHoard::
generate_path(const SubPath &input, Path &output)
{
  output.clear();
  const std::vector<SubPath::SubContour> &contours(input.contours());
  for(std::vector<SubPath::SubContour>::const_iterator iter = contours.begin(),
        end = contours.end(); iter != end; ++iter)
    {
      const SubPath::SubContour &C(*iter);
      output.push_back(Contour());
      generate_contour(C, output.back());
    }
}

void
PointHoard::
generate_contour(const SubPath::SubContour &C, Contour &output)
{
  unsigned int total_cnt(0), cnt(0);

  for(unsigned int v = 0, endv = C.size(); v < endv; ++v,  ++cnt, ++total_cnt)
    {
<<<<<<< HEAD
      output.push_back(fetch(C[v]));
=======
      output.push_back(fetch(C[v].pt()));
>>>>>>> 84f42230
    }
}

////////////////////////////////////////
// tesser methods
tesser::
tesser(PointHoard &points):
  m_point_count(0),
  m_points(points),
  m_triangulation_failed(false)
{
  m_tess = fastuidraw_gluNewTess;
  fastuidraw_gluTessCallbackBegin(m_tess, &begin_callBack);
  fastuidraw_gluTessCallbackVertex(m_tess, &vertex_callBack);
  fastuidraw_gluTessCallbackCombine(m_tess, &combine_callback);
  fastuidraw_gluTessCallbackFillRule(m_tess, &winding_callBack);
  fastuidraw_gluTessPropertyBoundaryOnly(m_tess, FASTUIDRAW_GLU_FALSE);
}

tesser::
~tesser(void)
{
  fastuidraw_gluDeleteTess(m_tess);
}


void
tesser::
start(void)
{
  fastuidraw_gluTessBeginPolygon(m_tess, this);
}

void
tesser::
stop(void)
{
  fastuidraw_gluTessEndPolygon(m_tess);
}

void
tesser::
add_path(const PointHoard::Path &P)
{
  for(PointHoard::Path::const_iterator iter = P.begin(),
        end = P.end(); iter != end; ++iter)
    {
      add_contour(*iter);
    }
}

void
tesser::
add_contour(const PointHoard::Contour &C)
{
  fastuidraw_gluTessBeginContour(m_tess, FASTUIDRAW_GLU_TRUE);
  for(unsigned int v = 0, endv = C.size(); v < endv; ++v)
    {
      fastuidraw::vecN<double, 2> p;
      unsigned int I;

      /* TODO: Incrementing the amount by which to apply
         fudge is not the correct thing to do. Rather, we
         should only increment and apply fudge on overlapping
         and degenerate edges.
      */
      I = C[v];
      p = m_points.converter().apply(m_points[I], m_point_count);
      ++m_point_count;

      fastuidraw_gluTessVertex(m_tess, p.x(), p.y(), I);
    }
  fastuidraw_gluTessEndContour(m_tess);
}

void
tesser::
add_path_boundary(const SubPath &P)
{
  fastuidraw::vec2 pmin, pmax;
  unsigned int src[4] =
    {
      box_min_x_min_y,
      box_min_x_max_y,
      box_max_x_max_y,
      box_max_x_min_y,
    };

  pmin = P.bounds().min_point();
  pmax = P.bounds().max_point();

  fastuidraw_gluTessBeginContour(m_tess, FASTUIDRAW_GLU_TRUE);
  for(unsigned int i = 0; i < 4; ++i)
    {
      double slack, x, y;
      unsigned int k;
      fastuidraw::vec2 p;

      slack = static_cast<double>(m_point_count) * m_points.converter().fudge_delta();
      k = src[i];
      if(k & box_max_x_flag)
        {
          x = slack + static_cast<double>(CoordinateConverterConstants::box_dim);
          p.x() = pmax.x();
        }
      else
        {
          x = -slack;
          p.x() = pmin.x();
        }

      if(k & box_max_y_flag)
        {
          y = slack + static_cast<double>(CoordinateConverterConstants::box_dim);
          p.y() = pmax.y();
        }
      else
        {
          y = -slack;
          p.y() = pmin.y();
        }
      fastuidraw_gluTessVertex(m_tess, x, y, m_points.fetch(p));
    }
  fastuidraw_gluTessEndContour(m_tess);
}

unsigned int
tesser::
add_point_to_store(const fastuidraw::vec2 &p)
{
  unsigned int return_value;
  return_value = m_points.fetch(p);
  return return_value;
}

bool
tesser::
temp_verts_non_degenerate_triangle(uint64_t &area)
{
  if(m_temp_verts[0] == m_temp_verts[1]
     || m_temp_verts[0] == m_temp_verts[2]
     || m_temp_verts[1] == m_temp_verts[2])
    {
      return false;
    }

  fastuidraw::i64vec2 p0(m_points.ipt(m_temp_verts[0]));
  fastuidraw::i64vec2 p1(m_points.ipt(m_temp_verts[1]));
  fastuidraw::i64vec2 p2(m_points.ipt(m_temp_verts[2]));

  if(p0 == p1 || p0 == p2 || p1 == p2)
    {
      return false;
    }

  fastuidraw::i64vec2 v(p1 - p0), w(p2 - p0);
  bool return_value;

  /* we only reject a triangle if its area is zero.
   */
  area = fastuidraw::t_abs(v.x() * w.y() - v.y() * w.x());
  return_value = (area > 0);
  return return_value;
}

void
tesser::
begin_callBack(FASTUIDRAW_GLUenum type, int winding_number, void *tess)
{
  tesser *p;
  p = static_cast<tesser*>(tess);
  assert(FASTUIDRAW_GLU_TRIANGLES == type);
  FASTUIDRAWunused(type);

  p->m_temp_vert_count = 0;
  p->on_begin_polygon(winding_number);
}

void
tesser::
vertex_callBack(unsigned int vertex_id, void *tess)
{
  tesser *p;
  p = static_cast<tesser*>(tess);

  if(vertex_id == FASTUIDRAW_GLU_NULL_CLIENT_ID)
    {
      p->m_triangulation_failed = true;
    }

  /* Cache adds vertices in groups of 3 (triangles),
     then if all vertices are NOT FASTUIDRAW_GLU_NULL_CLIENT_ID,
     and triangle is not degenerate, then add the triangle.
   */
  p->m_temp_verts[p->m_temp_vert_count] = vertex_id;
  p->m_temp_vert_count++;
  if(p->m_temp_vert_count == 3)
    {
      uint64_t area(0u);
      p->m_temp_vert_count = 0;
      /*
        if a vertex_id is FASTUIDRAW_GLU_NULL_CLIENT_ID, that means
        the triangle is junked.
      */
      if(p->m_temp_verts[0] != FASTUIDRAW_GLU_NULL_CLIENT_ID
         && p->m_temp_verts[1] != FASTUIDRAW_GLU_NULL_CLIENT_ID
         && p->m_temp_verts[2] != FASTUIDRAW_GLU_NULL_CLIENT_ID
         && p->temp_verts_non_degenerate_triangle(area))
        {
<<<<<<< HEAD
          p->add_vertex_to_polygon(p->m_temp_verts[0]);
          p->add_vertex_to_polygon(p->m_temp_verts[1]);
          p->add_vertex_to_polygon(p->m_temp_verts[2]);
          p->on_add_triangle(area, p->m_temp_verts[0], p->m_temp_verts[1], p->m_temp_verts[2]);
=======
          p->add_triangle(p->m_temp_verts[0],
                          p->m_temp_verts[1],
                          p->m_temp_verts[2]);
>>>>>>> 84f42230
        }
    }
}

void
tesser::
combine_callback(double x, double y, unsigned int data[4],
                 double weight[4],  unsigned int *outData,
                 void *tess)
{
  FASTUIDRAWunused(x);
  FASTUIDRAWunused(y);

  tesser *p;
  unsigned int v;
  fastuidraw::vec2 pt(0.0f, 0.0f);

  p = static_cast<tesser*>(tess);
  for(unsigned int i = 0; i < 4; ++i)
    {
      if(data[i] != FASTUIDRAW_GLU_NULL_CLIENT_ID)
        {
          pt += float(weight[i]) * p->m_points[data[i]];
        }
    }
  v = p->add_point_to_store(pt);
  *outData = v;
}

FASTUIDRAW_GLUboolean
tesser::
winding_callBack(int winding_number, void *tess)
{
  tesser *p;
  FASTUIDRAW_GLUboolean return_value;

  p = static_cast<tesser*>(tess);
  return_value = p->fill_region(winding_number);
  return return_value;
}

///////////////////////////////////
// non_zero_tesser methods
non_zero_tesser::
non_zero_tesser(PointHoard &points,
                const PointHoard::Path &P,
                const SubPath &path,
                winding_index_hoard &hoard,
                OppositeEdgeTracker &opposite_edge_tracker):
  tesser(points),
  m_hoard(hoard),
  m_opposite_edge_tracker(opposite_edge_tracker),
  m_current_winding(0)
{
  FASTUIDRAWunused(path);
  start();
  add_path(P);
  stop();
  FASTUIDRAWunused(path);
}

void
non_zero_tesser::
on_begin_polygon(int winding_number)
{
  if(!m_current_indices || m_current_winding != winding_number)
    {
      fastuidraw::reference_counted_ptr<per_winding_data> &h(m_hoard[winding_number]);
      m_current_winding = winding_number;
      if(!h)
        {
          h = FASTUIDRAWnew per_winding_data();
        }
      m_current_indices = h;
    }
}

void
non_zero_tesser::
<<<<<<< HEAD
on_add_triangle(uint64_t area, unsigned int v0, unsigned int v1, unsigned int v2)
{
  m_opposite_edge_tracker.add_triangle(m_current_winding, area, v0, v1, v2);
}

void
non_zero_tesser::
add_vertex_to_polygon(unsigned int vertex)
=======
add_triangle(unsigned int v0, unsigned int v1, unsigned int v2)
>>>>>>> 84f42230
{
  m_current_indices->add_index(v0);
  m_current_indices->add_index(v1);
  m_current_indices->add_index(v2);
}


FASTUIDRAW_GLUboolean
non_zero_tesser::
fill_region(int winding_number)
{
  return winding_number != 0 ?
    FASTUIDRAW_GLU_TRUE :
    FASTUIDRAW_GLU_FALSE;
}

///////////////////////////////
// zero_tesser methods
zero_tesser::
zero_tesser(PointHoard &points,
            const PointHoard::Path &P,
            const SubPath &path,
            winding_index_hoard &hoard,
            OppositeEdgeTracker &opposite_edge_tracker):
  tesser(points),
<<<<<<< HEAD
  m_indices(hoard[0]),
  m_opposite_edge_tracker(opposite_edge_tracker)
=======
  m_indices(hoard[0])
>>>>>>> 84f42230
{
  if(!m_indices)
    {
      m_indices = FASTUIDRAWnew per_winding_data();
    }

  start();
  add_path(P);
  add_path_boundary(path);
  stop();
}

void
zero_tesser::
on_begin_polygon(int winding_number)
{
  assert(winding_number == -1);
  FASTUIDRAWunused(winding_number);
}

void
zero_tesser::
<<<<<<< HEAD
on_add_triangle(uint64_t area, unsigned int v0, unsigned int v1, unsigned int v2)
{
  m_opposite_edge_tracker.add_triangle(0, area, v0, v1, v2);
}

void
zero_tesser::
add_vertex_to_polygon(unsigned int vertex)
=======
add_triangle(unsigned int v0, unsigned int v1, unsigned int v2)
>>>>>>> 84f42230
{
  m_indices->add_index(v0);
  m_indices->add_index(v1);
  m_indices->add_index(v2);
}

FASTUIDRAW_GLUboolean
zero_tesser::
fill_region(int winding_number)
{
  return winding_number == -1 ?
    FASTUIDRAW_GLU_TRUE :
    FASTUIDRAW_GLU_FALSE;
}

/////////////////////////////////////////
// builder methods
builder::
builder(const SubPath &P, std::vector<fastuidraw::vec2> &points,
        AntiAliasedTrianglesHoard &aa_triangles):
  m_points(P.bounds(), points)
{
  bool failZ, failNZ;
  PointHoard::Path path;
<<<<<<< HEAD
  OppositeEdgeTracker oet(m_points);

  m_points.generate_path(P, path);
  failNZ = non_zero_tesser::execute_path(m_points, path, P, m_hoard, oet);
  failZ = zero_tesser::execute_path(m_points, path, P, m_hoard, oet);
  oet.fill_aa_triangles(aa_triangles, m_hoard);
  m_failed = failNZ || failZ;
=======

  m_points.generate_path(P, path);
  failNZ = non_zero_tesser::execute_path(m_points, path, P, m_hoard);
  failZ = zero_tesser::execute_path(m_points, path, P, m_hoard);
  m_failed= failNZ || failZ;
>>>>>>> 84f42230
}

builder::
~builder()
{
}

void
builder::
fill_indices(std::vector<unsigned int> &indices,
             std::map<int, fastuidraw::const_c_array<unsigned int> > &winding_map,
             unsigned int &even_non_zero_start,
             unsigned int &zero_start)
{
  winding_index_hoard::iterator iter, end;
  unsigned int total(0), num_odd(0), num_even_non_zero(0), num_zero(0);

  /* compute number indices needed */
  for(iter = m_hoard.begin(), end = m_hoard.end(); iter != end; ++iter)
    {
      unsigned int cnt;

      cnt = iter->second->count();
      total += cnt;
      if(iter->first == 0)
        {
          num_zero += cnt;
        }
      else if (is_even(iter->first))
        {
          num_even_non_zero += cnt;
        }
      else
        {
          num_odd += cnt;
        }
    }

  /* pack as follows:
      - odd
      - even non-zero
      - zero
   */
  unsigned int current_odd(0), current_even_non_zero(num_odd);
  unsigned int current_zero(num_even_non_zero + num_odd);

  indices.resize(total);
  for(iter = m_hoard.begin(), end = m_hoard.end(); iter != end; ++iter)
    {
      if(iter->first == 0)
        {
          if(iter->second->count() > 0)
            {
              iter->second->fill_at(current_zero,
                                    fastuidraw::make_c_array(indices),
                                    winding_map[iter->first]);
            }
        }
      else if(is_even(iter->first))
        {
          if(iter->second->count() > 0)
            {
              iter->second->fill_at(current_even_non_zero,
                                    fastuidraw::make_c_array(indices),
                                    winding_map[iter->first]);
            }
        }
      else
        {
          if(iter->second->count() > 0)
            {
              iter->second->fill_at(current_odd,
                                    fastuidraw::make_c_array(indices),
                                    winding_map[iter->first]);
            }
        }
    }

  assert(current_zero == total);
  assert(current_odd == num_odd);
  assert(current_even_non_zero == current_odd + num_even_non_zero);

  even_non_zero_start = num_odd;
  zero_start = current_odd + num_even_non_zero;
}

////////////////////////////////
// AttributeDataMerger methods
void
AttributeDataMerger::
compute_sizes(unsigned int &number_attributes,
              unsigned int &number_indices,
              unsigned int &number_attribute_chunks,
              unsigned int &number_index_chunks,
              unsigned int &number_z_increments) const
{
  number_z_increments = 0;
  number_attributes = m_a.attribute_data_chunk(0).size() + m_b.attribute_data_chunk(0).size();
  number_attribute_chunks = 1;
  number_index_chunks = fastuidraw::t_max(m_a.index_data_chunks().size(),
                                          m_b.index_data_chunks().size());
  number_indices = 0;
  for(unsigned int c = 0; c < number_index_chunks; ++c)
    {
      unsigned int a_sz, b_sz;

      a_sz = m_a.index_data_chunk(c).size();
      b_sz = m_b.index_data_chunk(c).size();
      number_indices += (a_sz + b_sz);
    }
}


void
AttributeDataMerger::
fill_data(fastuidraw::c_array<fastuidraw::PainterAttribute> attributes,
          fastuidraw::c_array<fastuidraw::PainterIndex> indices,
          fastuidraw::c_array<fastuidraw::const_c_array<fastuidraw::PainterAttribute> > attrib_chunks,
          fastuidraw::c_array<fastuidraw::const_c_array<fastuidraw::PainterIndex> > index_chunks,
          fastuidraw::c_array<unsigned int> zincrements,
          fastuidraw::c_array<int> index_adjusts) const
{
  fastuidraw::c_array<fastuidraw::PainterAttribute> a_attribs, b_attribs;

  FASTUIDRAWunused(zincrements);

  a_attribs = attributes.sub_array(0, m_a.attribute_data_chunk(0).size());
  b_attribs = attributes.sub_array(m_a.attribute_data_chunk(0).size());
  assert(b_attribs.size() == m_b.attribute_data_chunk(0).size());

  attrib_chunks[0] = attributes;
  /* copy attributes with attributes of m_a first
   */
  std::copy(m_a.attribute_data_chunk(0).begin(),
            m_a.attribute_data_chunk(0).end(),
            a_attribs.begin());

  std::copy(m_b.attribute_data_chunk(0).begin(),
            m_b.attribute_data_chunk(0).end(),
            b_attribs.begin());

  /* copy indices is trickier; we need to copy with correct chunking
     AND adjust the values for the indices coming from m_b (because
     m_b attributes are placed after m_a attributes).
   */
  for(unsigned int chunk = 0, end_chunk = index_chunks.size(), current = 0; chunk < end_chunk; ++chunk)
    {
      fastuidraw::c_array<fastuidraw::PainterIndex> dst, dst_a, dst_b;
      unsigned int dst_size, a_sz, b_sz;

      index_adjusts[chunk] = 0;

      a_sz = m_a.index_data_chunk(chunk).size();
      b_sz = m_b.index_data_chunk(chunk).size();
      dst_size = a_sz + b_sz;

      dst = indices.sub_array(current, dst_size);
      index_chunks[chunk] = dst;
      dst_a = dst.sub_array(0, a_sz);
      dst_b = dst.sub_array(a_sz);
      current += dst_size;

      if(a_sz > 0)
        {
          std::copy(m_a.index_data_chunk(chunk).begin(),
                    m_a.index_data_chunk(chunk).end(),
                    dst_a.begin());
        }

      if(b_sz > 0)
        {
          fastuidraw::const_c_array<fastuidraw::PainterIndex> src;

          src = m_b.index_data_chunk(chunk);
          for(unsigned int i = 0; i < b_sz; ++i)
            {
              dst_b[i] = src[i] + a_attribs.size();
            }
        }
    }
}

////////////////////////////////////
// AttributeDataFiller methods
void
AttributeDataFiller::
compute_sizes(unsigned int &number_attributes,
              unsigned int &number_indices,
              unsigned int &number_attribute_chunks,
              unsigned int &number_index_chunks,
              unsigned int &number_z_increments) const
{
  using namespace fastuidraw;

  number_z_increments = 0;
  if(m_per_fill.empty())
    {
      number_attributes = 0;
      number_indices = 0;
      number_attribute_chunks = 0;
      number_index_chunks = 0;
      return;
    }
  number_attributes = m_points.size();
  number_attribute_chunks = 1;

  number_indices = m_odd_winding_indices.size()
    + m_nonzero_winding_indices.size()
    + m_even_winding_indices.size()
    + m_zero_winding_indices.size();

  for(std::map<int, const_c_array<unsigned int> >::const_iterator
        iter = m_per_fill.begin(), end = m_per_fill.end();
      iter != end; ++iter)
    {
      if(iter->first != 0) //winding number 0 is by complement_nonzero_fill_rule
        {
          number_indices += iter->second.size();
        }
    }

  /* now get how big the index_chunks really needs to be
   */
  int smallest_winding(m_per_fill.begin()->first);
  int largest_winding(m_per_fill.rbegin()->first);
  unsigned int largest_winding_idx(FilledPath::Subset::chunk_from_winding_number(largest_winding));
  unsigned int smallest_winding_idx(FilledPath::Subset::chunk_from_winding_number(smallest_winding));
  number_index_chunks = 1 + std::max(largest_winding_idx, smallest_winding_idx);
}

void
AttributeDataFiller::
fill_data(fastuidraw::c_array<fastuidraw::PainterAttribute> attributes,
          fastuidraw::c_array<fastuidraw::PainterIndex> index_data,
          fastuidraw::c_array<fastuidraw::const_c_array<fastuidraw::PainterAttribute> > attrib_chunks,
          fastuidraw::c_array<fastuidraw::const_c_array<fastuidraw::PainterIndex> > index_chunks,
          fastuidraw::c_array<unsigned int> zincrements,
          fastuidraw::c_array<int> index_adjusts) const
{
  using namespace fastuidraw;

  if(m_per_fill.empty())
    {
      return;
    }
  assert(attributes.size() == m_points.size());
  assert(attrib_chunks.size() == 1);
  assert(zincrements.empty());
  FASTUIDRAWunused(zincrements);

  /* generate attribute data
   */
  std::transform(m_points.begin(), m_points.end(), attributes.begin(),
                 AttributeDataFiller::generate_attribute);
  attrib_chunks[0] = attributes;
  std::fill(index_adjusts.begin(), index_adjusts.end(), 0);

  unsigned int current(0);

#define GRAB_MACRO(enum_name, member_name) do {                     \
    c_array<PainterIndex> dst;                                      \
    dst = index_data.sub_array(current, member_name.size());        \
    std::copy(member_name.begin(),                                  \
              member_name.end(), dst.begin());                      \
    index_chunks[PainterEnums::enum_name] = dst;                    \
    current += dst.size();                                          \
  } while(0)

  GRAB_MACRO(odd_even_fill_rule, m_odd_winding_indices);
  GRAB_MACRO(nonzero_fill_rule, m_nonzero_winding_indices);
  GRAB_MACRO(complement_odd_even_fill_rule, m_even_winding_indices);
  GRAB_MACRO(complement_nonzero_fill_rule, m_zero_winding_indices);

#undef GRAB_MACRO

  for(std::map<int, const_c_array<unsigned int> >::const_iterator
        iter = m_per_fill.begin(), end = m_per_fill.end();
      iter != end; ++iter)
    {
      if(iter->first != 0) //winding number 0 is by complement_nonzero_fill_rule
        {
          c_array<PainterIndex> dst;
          const_c_array<unsigned int> src;
          unsigned int idx;

          idx = FilledPath::Subset::chunk_from_winding_number(iter->first);

          src = iter->second;
          dst = index_data.sub_array(current, src.size());
          assert(dst.size() == src.size());

          std::copy(src.begin(), src.end(), dst.begin());

          index_chunks[idx] = dst;
          current += dst.size();
        }
    }
}

///////////////////////////////////
// AntiAliasedTrianglesHoard methods
AntiAliasedTrianglesHoard::
~AntiAliasedTrianglesHoard(void)
{
  for(unsigned int i = 0, endi = m_data.size(); i < endi; ++i)
    {
      FASTUIDRAWdelete(m_data[i]);
    }
}

std::vector<AntiAliasedTriangle>&
AntiAliasedTrianglesHoard::
anti_aliased_triangles_writeable(int w)
{
  unsigned int I;
  I = fastuidraw::FilledPath::Subset::chunk_from_winding_number(w);
  if(I >= m_data.size())
    {
      unsigned int oldSize;
      oldSize = m_data.size();
      m_data.resize(I + 1, NULL);
      for(unsigned int i = oldSize; i <= I; ++i)
        {
          m_data[i] = FASTUIDRAWnew std::vector<AntiAliasedTriangle>();
        }
    }
  assert(I < m_data.size() && m_data[I] != NULL);
  return *m_data[I];
}

fastuidraw::const_c_array<AntiAliasedTriangle>
AntiAliasedTrianglesHoard::
anti_aliased_triangles(int w) const
{
  unsigned int I;

  I = fastuidraw::FilledPath::Subset::chunk_from_winding_number(w);
  assert(I >= m_data.size() || m_data[I] != NULL);
  return I < m_data.size() ?
    fastuidraw::make_c_array(*m_data[I]) :
    fastuidraw::const_c_array<AntiAliasedTriangle>();
}

unsigned int
AntiAliasedTrianglesHoard::
total_number_tris(void) const
{
  unsigned int return_value;
  for(unsigned int i = 0, endi = m_data.size(); i < endi; ++i)
    {
      if(m_data[i] != NULL)
        {
          return_value += m_data[i]->size();
        }
    }
  return return_value;
}

void
AntiAliasedTrianglesHoard::
absorb(const AntiAliasedTrianglesHoard &obj)
{
  unsigned int sz;
  sz = obj.m_data.size();

  if(sz > m_data.size())
    {
      unsigned int oldSz(m_data.size());

      m_data.resize(sz, NULL);
      for(unsigned int i = oldSz; i < sz; ++i)
        {
          m_data[i] = FASTUIDRAWnew std::vector<AntiAliasedTriangle>();
        }
    }

  for(unsigned int i = 0; i < sz; ++i)
    {
      assert(i < m_data.size() && m_data[i] != NULL);
      m_data[i]->reserve(m_data[i]->size() + obj.m_data[i]->size());
      m_data[i]->insert(m_data[i]->end(),
                        obj.m_data[i]->begin(),
                        obj.m_data[i]->end());
    }
}

////////////////////////////////
// EdgeData methods
void
EdgeData::
add_winding(uint64_t area, int w, unsigned int v)
{
  per_entry p;

  p.m_area = area;
  p.m_winding = w;
  p.m_vertex = v;
  m_entries.push_back(p);
}

int
EdgeData::
opposite_winding(int w, unsigned int v)
{
  if(m_entries.size() < 2)
    {
      /*
        edge with only one triangle, this edge is then
        made either from
          a) an external edge to the entire path (i.e. winding 0)
          b) a created edge from SubPath localization.
        In either case, we will return the same winding value w,
        to indicate that it is an internal edge.
      */
      return w;
    }

  if(m_entries.size() == 2)
    {
      return m_entries[0].canidate(w, v) ?
        m_entries[0].m_winding :
        m_entries[1].m_winding;
    }

  if(!m_sorted)
    {
      m_sorted = true;
      std::sort(m_entries.begin(), m_entries.end());
    }

  /* The entries are sorted in descending order by area,
     so the best canindate is then the first vertex that
     is different.
   */
  for(unsigned int i = 0, endi = m_entries.size(); i < endi; ++i)
    {
      if(m_entries[i].m_vertex != v)
        {
          return m_entries[i].m_winding;
        }
    }
  /* all vertices are same, this can happen from the discretization
     of the data. We punt and assume an internal edge.
   */
  return w;
}

////////////////////////////////
// OppositeEdgeTracker methods
void
OppositeEdgeTracker::
add_triangle(int w, uint64_t area,
             unsigned int v0, unsigned int v1, unsigned int v2)
{
  m_data[Edge(v0, v1)].add_winding(area, w, v2);
  m_data[Edge(v0, v2)].add_winding(area, w, v1);
  m_data[Edge(v1, v2)].add_winding(area, w, v0);
}

void
OppositeEdgeTracker::
add_aa_triangle(std::vector<AntiAliasedTriangle> &dst,
                int winding,
                const fastuidraw::vecN<unsigned int, 3> &tri)
{
  /* for each edge of T, get the winding number of the
     triangle that shares the edge with T.
   */
  AntiAliasedTriangle aa_tri;
  aa_tri[0].m_position = m_points[tri[0]];
  assert(m_data.find(Edge(tri[1], tri[2])) != m_data.end());
  aa_tri[0].m_winding_opposite = m_data[Edge(tri[1], tri[2])].opposite_winding(winding, tri[0]);

  aa_tri[1].m_position = m_points[tri[1]];
  assert(m_data.find(Edge(tri[0], tri[2])) != m_data.end());
  aa_tri[1].m_winding_opposite = m_data[Edge(tri[0], tri[2])].opposite_winding(winding, tri[1]);

  aa_tri[2].m_position = m_points[tri[2]];
  assert(m_data.find(Edge(tri[0], tri[1])) != m_data.end());
  aa_tri[2].m_winding_opposite = m_data[Edge(tri[0], tri[1])].opposite_winding(winding, tri[2]);

  dst.push_back(aa_tri);
}

void
OppositeEdgeTracker::
fill_aa_triangles(AntiAliasedTrianglesHoard &a,
                  const winding_index_hoard &raw_tris)
{
  for(winding_index_hoard::const_iterator iter = raw_tris.begin(),
        end = raw_tris.end(); iter != end; ++iter)
    {
      int winding_number(iter->first);
      fastuidraw::reference_counted_ptr<per_winding_data> tris(iter->second);
      if(tris)
        {
          std::vector<AntiAliasedTriangle> &dst(a.anti_aliased_triangles_writeable(winding_number));
          /* the index data for the triangle's is indices into m_points.
           */
          for(per_winding_data::index_list::const_iterator i = tris->indices().begin(),
                e = tris->indices().end(); i != e; /*nothing to increment */)
            {
              fastuidraw::vecN<unsigned int, 3> T;
              unsigned int k;

              for(k = 0; k < 3 && i != e; ++k, ++i)
                {
                  T[k] = *i;
                }
              assert(k == 3);
              add_aa_triangle(dst, winding_number, T);
            }
        }
    }

  for(std::map<Edge, EdgeData>::const_iterator iter = m_data.begin(),
        end = m_data.end(); iter != end; ++iter)
    {
      const Edge &edge(iter->first);
      const EdgeData &data(iter->second);
      if(data.m_entries.size() > 2)
        {
          std::cout << "Too many points on Edge [" << m_points[edge[0]]
                    << m_points.ipt(edge[0]) << ", "
                    << m_points[edge[1]]
                    << m_points.ipt(edge[1]) << "]\n";
          for(unsigned int i = 0, endi = data.m_entries.size(); i < endi; ++i)
            {
              const EdgeData::per_entry &p(data.m_entries[i]);
              std::cout << "\t" << m_points[p.m_vertex]
                        << m_points.ipt(p.m_vertex)
                        << ":" << "area = " << p.m_area
                        << ", w = " << p.m_winding
                        << "\n";
            }
        }
    }
}

/////////////////////////////////
// SubsetPrivate methods
SubsetPrivate::
SubsetPrivate(SubPath *Q, int max_recursion,
              std::vector<SubsetPrivate*> &out_values):
  m_ID(out_values.size()),
  m_bounds(Q->bounds()),
  m_painter_data(NULL),
  m_sizes_ready(false),
  m_sub_path(Q),
  m_children(NULL, NULL),
  m_splitting_coordinate(-1),
  m_neighbor_prev(NULL, NULL),
  m_neighbor_next(NULL, NULL)
{
  out_values.push_back(this);
  if(max_recursion > 0 && m_sub_path->total_points() > SubsetConstants::points_per_subset)
    {
      fastuidraw::vecN<SubPath*, 2> C;

      C = Q->split(m_splitting_coordinate);
      if(C[0]->total_points() < m_sub_path->total_points() || C[1]->total_points() < m_sub_path->total_points())
        {
          m_children[0] = FASTUIDRAWnew SubsetPrivate(C[0], max_recursion - 1, out_values);
          m_children[1] = FASTUIDRAWnew SubsetPrivate(C[1], max_recursion - 1, out_values);
          FASTUIDRAWdelete(m_sub_path);
          m_sub_path = NULL;
        }
      else
        {
          FASTUIDRAWdelete(C[0]);
          FASTUIDRAWdelete(C[1]);
        }
    }
}

SubsetPrivate::
~SubsetPrivate(void)
{
  if(m_sub_path != NULL)
    {
      assert(m_painter_data == NULL);
      assert(m_children[0] == NULL);
      assert(m_children[1] == NULL);
      FASTUIDRAWdelete(m_sub_path);
    }

  if(m_painter_data != NULL)
    {
      assert(m_sub_path == NULL);
      FASTUIDRAWdelete(m_painter_data);
    }

  if(m_children[0] != NULL)
    {
      assert(m_sub_path == NULL);
      assert(m_children[1] != NULL);
      FASTUIDRAWdelete(m_children[0]);
      FASTUIDRAWdelete(m_children[1]);
    }
}

SubsetPrivate*
SubsetPrivate::
create_root_subset(SubPath *P, std::vector<SubsetPrivate*> &out_values)
{
  SubsetPrivate *root;
  root = FASTUIDRAWnew SubsetPrivate(P, SubsetConstants::recursion_depth, out_values);

  /* assign m_neighbor_prev and m_neighbor_next
   */
  if(root->m_splitting_coordinate != -1)
    {
      assert(root->m_children[0] != NULL);
      assert(root->m_children[1] != NULL);
      root->m_children[0]->assign_neighbor_values(root, 0);
      root->m_children[1]->assign_neighbor_values(root, 1);
    }

  return root;
}

void
SubsetPrivate::
assign_neighbor_values(SubsetPrivate *parent, int child_id)
{
  assert(parent != NULL);
  assert(parent->m_splitting_coordinate == 0 || parent->m_splitting_coordinate == 1);
  assert(child_id == 0 || child_id == 1);
  assert(parent->m_children[child_id] == this);

  m_neighbor_prev = parent->m_neighbor_prev;
  m_neighbor_next = parent->m_neighbor_next;
  if(child_id == 0)
    {
      m_neighbor_next[parent->m_splitting_coordinate] = parent->m_children[1];
    }
  else
    {
      m_neighbor_prev[parent->m_splitting_coordinate] = parent->m_children[0];
    }
}

unsigned int
SubsetPrivate::
select_subsets(ScratchSpacePrivate &scratch,
               bool with_anti_aliasing,
               fastuidraw::const_c_array<fastuidraw::vec3> clip_equations,
               const fastuidraw::float3x3 &clip_matrix_local,
               unsigned int max_attribute_cnt,
               unsigned int max_index_cnt,
               fastuidraw::c_array<unsigned int> dst)
{
  unsigned int return_value(0u);

  scratch.m_adjusted_clip_eqs.resize(clip_equations.size());
  for(unsigned int i = 0; i < clip_equations.size(); ++i)
    {
      /* transform clip equations from clip coordinates to
         local coordinates.
       */
      scratch.m_adjusted_clip_eqs[i] = clip_equations[i] * clip_matrix_local;
    }

  select_subsets_implement(scratch, with_anti_aliasing, dst, max_attribute_cnt, max_index_cnt, return_value);
  return return_value;
}

void
SubsetPrivate::
select_subsets_implement(ScratchSpacePrivate &scratch,
                         bool with_anti_aliasing,
                         fastuidraw::c_array<unsigned int> dst,
                         unsigned int max_attribute_cnt,
                         unsigned int max_index_cnt,
                         unsigned int &current)
{
  using namespace fastuidraw;
  using namespace fastuidraw::detail;

  vecN<vec2, 4> bb;
  bool unclipped;

  m_bounds.inflated_polygon(bb, 0.0f);
  unclipped = clip_against_planes(make_c_array(scratch.m_adjusted_clip_eqs),
                                  bb, scratch.m_clipped_rect,
                                  scratch.m_clip_scratch_floats,
                                  scratch.m_clip_scratch_vec2s);

  //completely clipped
  if(scratch.m_clipped_rect.empty())
    {
      return;
    }

  //completely unclipped or no children
  assert((m_children[0] == NULL) == (m_children[1] == NULL));
  if(unclipped || m_children[0] == NULL)
    {
      select_subsets_all_unculled(dst, with_anti_aliasing, max_attribute_cnt, max_index_cnt, current);
      return;
    }

  m_children[0]->select_subsets_implement(scratch, with_anti_aliasing, dst, max_attribute_cnt, max_index_cnt, current);
  m_children[1]->select_subsets_implement(scratch, with_anti_aliasing, dst, max_attribute_cnt, max_index_cnt, current);
}

void
SubsetPrivate::
select_subsets_all_unculled(fastuidraw::c_array<unsigned int> dst,
                            bool with_anti_aliasing,
                            unsigned int max_attribute_cnt,
                            unsigned int max_index_cnt,
                            unsigned int &current)
{
  if(!m_sizes_ready && m_children[0] == NULL)
    {
      /* we are going to need the attributes because
         the element will be selected.
       */
      make_ready_from_sub_path();
      assert(m_painter_data != NULL);
    }

  if(m_sizes_ready && can_fit_into_buffer(with_anti_aliasing, max_attribute_cnt, max_index_cnt))
    {
      dst[current] = m_ID;
      ++current;
    }
  else if(m_children[0] != NULL)
    {
      m_children[0]->select_subsets_all_unculled(dst, with_anti_aliasing, max_attribute_cnt, max_index_cnt, current);
      m_children[1]->select_subsets_all_unculled(dst, with_anti_aliasing, max_attribute_cnt, max_index_cnt, current);
      if(!m_sizes_ready)
        {
          m_sizes_ready = true;
          assert(m_children[0]->m_sizes_ready);
          assert(m_children[1]->m_sizes_ready);
          m_num_attributes = m_children[0]->m_num_attributes + m_children[1]->m_num_attributes;
          m_largest_index_block = m_children[0]->m_largest_index_block + m_children[1]->m_largest_index_block;
          m_num_aa_triangle_points = m_children[0]->m_num_aa_triangle_points + m_children[1]->m_num_aa_triangle_points;
        }
    }
  else
    {
      assert(m_sizes_ready);
      assert(!"Childless FilledPath::Subset has too many attributes or indices");
    }
}

void
SubsetPrivate::
make_ready(void)
{
  if(m_painter_data == NULL)
    {
      if(m_sub_path != NULL)
        {
          make_ready_from_sub_path();
        }
      else
        {
          make_ready_from_children();
        }
    }
}

void
SubsetPrivate::
make_ready_from_children(void)
{
  assert(m_children[0] != NULL);
  assert(m_children[1] != NULL);
  assert(m_sub_path == NULL);
  assert(m_painter_data == NULL);

  m_children[0]->make_ready();
  m_children[1]->make_ready();

  AttributeDataMerger merger(m_children[0]->painter_data(),
                             m_children[1]->painter_data());
  std::set<int> wnd;

  m_painter_data = FASTUIDRAWnew fastuidraw::PainterAttributeData();
  m_painter_data->set_data(merger);

  std::copy(m_children[0]->winding_numbers().begin(),
            m_children[0]->winding_numbers().end(),
            std::inserter(wnd, wnd.begin()));
  std::copy(m_children[1]->winding_numbers().begin(),
            m_children[1]->winding_numbers().end(),
            std::inserter(wnd, wnd.begin()));
  m_winding_numbers.resize(wnd.size());
  std::copy(wnd.begin(), wnd.end(), m_winding_numbers.begin());

  if(!m_sizes_ready)
    {
      m_sizes_ready = true;
      assert(m_children[0]->m_sizes_ready);
      assert(m_children[1]->m_sizes_ready);
      m_num_attributes = m_children[0]->m_num_attributes + m_children[1]->m_num_attributes;
      m_largest_index_block = m_children[0]->m_largest_index_block + m_children[1]->m_largest_index_block;
      m_num_aa_triangle_points = m_children[0]->m_num_aa_triangle_points + m_children[1]->m_num_aa_triangle_points;
    }
  m_aa_triangles.absorb(m_children[0]->m_aa_triangles);
  m_aa_triangles.absorb(m_children[1]->m_aa_triangles);
}

void
SubsetPrivate::
make_ready_from_sub_path(void)
{
  assert(m_children[0] == NULL);
  assert(m_children[1] == NULL);
  assert(m_sub_path != NULL);
  assert(m_painter_data == NULL);
  assert(!m_sizes_ready);

  AttributeDataFiller filler;
  builder B(*m_sub_path, filler.m_points, m_aa_triangles);
  unsigned int even_non_zero_start, zero_start;
  unsigned int m1, m2;

  B.fill_indices(filler.m_indices, filler.m_per_fill,
                 even_non_zero_start, zero_start);
  m_num_aa_triangle_points = 3 * m_aa_triangles.total_number_tris();

  fastuidraw::const_c_array<unsigned int> indices_ptr;
  indices_ptr = fastuidraw::make_c_array(filler.m_indices);
  filler.m_nonzero_winding_indices = indices_ptr.sub_array(0, zero_start);
  filler.m_odd_winding_indices = indices_ptr.sub_array(0, even_non_zero_start);
  filler.m_even_winding_indices = indices_ptr.sub_array(even_non_zero_start);
  filler.m_zero_winding_indices = indices_ptr.sub_array(zero_start);

  m_sizes_ready = true;
  m1 = fastuidraw::t_max(filler.m_nonzero_winding_indices.size(),
                         filler.m_zero_winding_indices.size());
  m2 = fastuidraw::t_max(filler.m_odd_winding_indices.size(),
                         filler.m_even_winding_indices.size());
  m_largest_index_block = fastuidraw::t_max(m1, m2);
  m_num_attributes = filler.m_points.size();

  m_winding_numbers.reserve(filler.m_per_fill.size());
  for(std::map<int, fastuidraw::const_c_array<unsigned int> >::iterator
        iter = filler.m_per_fill.begin(), end = filler.m_per_fill.end();
      iter != end; ++iter)
    {
      assert(!iter->second.empty());
      m_winding_numbers.push_back(iter->first);
    }

  /* now fill m_painter_data.
   */
  m_painter_data = FASTUIDRAWnew fastuidraw::PainterAttributeData();
  m_painter_data->set_data(filler);

  FASTUIDRAWdelete(m_sub_path);
  m_sub_path = NULL;

  #ifdef FASTUIDRAW_DEBUG
    {
      if(B.triangulation_failed())
        {
          /* On debug builds, print a warning.
           */
          std::cerr << "[" << __FILE__ << ", " << __LINE__
                    << "] Triangulation failed on tessellated path "
                    << this << "\n";
        }
    }
  #endif

}

/////////////////////////////////
// FilledPathPrivate methods
FilledPathPrivate::
FilledPathPrivate(const fastuidraw::TessellatedPath &P)
{
  SubPath *q;
  q = FASTUIDRAWnew SubPath(P);
  m_root = SubsetPrivate::create_root_subset(q, m_subsets);
}

FilledPathPrivate::
~FilledPathPrivate()
{
  FASTUIDRAWdelete(m_root);
}

///////////////////////////////
//fastuidraw::FilledPath::ScratchSpace methods
fastuidraw::FilledPath::ScratchSpace::
ScratchSpace(void)
{
  m_d = FASTUIDRAWnew ScratchSpacePrivate();
}

fastuidraw::FilledPath::ScratchSpace::
~ScratchSpace(void)
{
  ScratchSpacePrivate *d;
  d = static_cast<ScratchSpacePrivate*>(m_d);
  FASTUIDRAWdelete(d);
  m_d = NULL;
}

//////////////////////////////////////////////
// fastuidraw::FilledPath::DataWriter methods
fastuidraw::FilledPath::DataWriter::
DataWriter(void)
{
  m_d = FASTUIDRAWnew DataWriterPrivate();
}

fastuidraw::FilledPath::DataWriter::
DataWriter(const DataWriter &obj)
{
  DataWriterPrivate *obj_d;
  obj_d = static_cast<DataWriterPrivate*>(obj.m_d);
  m_d = FASTUIDRAWnew DataWriterPrivate(*obj_d);
}

fastuidraw::FilledPath::DataWriter::
~DataWriter()
{
  DataWriterPrivate *d;
  d = static_cast<DataWriterPrivate*>(m_d);
  FASTUIDRAWdelete(d);
  m_d = NULL;
}

void
fastuidraw::FilledPath::DataWriter::
swap(DataWriter &obj)
{
  std::swap(obj.m_d, m_d);
}

const fastuidraw::FilledPath::DataWriter&
fastuidraw::FilledPath::DataWriter::
operator=(const DataWriter &rhs)
{
  if(&rhs != this)
    {
      DataWriter tmp(rhs);
      swap(tmp);
    }
  return *this;
}

unsigned int
fastuidraw::FilledPath::DataWriter::
number_attribute_chunks(void) const
{
  DataWriterPrivate *d;
  d = reinterpret_cast<DataWriterPrivate*>(m_d);
  return d->m_with_anti_aliasing ?
    d->m_anti_aliased_tris.size() :
    d->m_attribute_chunks.size();
}

unsigned int
fastuidraw::FilledPath::DataWriter::
number_attributes(unsigned int attribute_chunk) const
{
  DataWriterPrivate *d;
  d = reinterpret_cast<DataWriterPrivate*>(m_d);
  assert(attribute_chunk < number_attribute_chunks());
  return d->m_with_anti_aliasing ?
    3 * d->m_anti_aliased_tris[attribute_chunk].size() :
    d->m_attribute_chunks[attribute_chunk].m_attribs.size();
}

unsigned int
fastuidraw::FilledPath::DataWriter::
number_index_chunks(void) const
{
  DataWriterPrivate *d;
  d = reinterpret_cast<DataWriterPrivate*>(m_d);
  return d->m_with_anti_aliasing ?
    d->m_anti_aliased_tris.size() :
    d->m_index_chunks.size();
}

unsigned int
fastuidraw::FilledPath::DataWriter::
number_indices(unsigned int index_chunk) const
{
  DataWriterPrivate *d;
  d = reinterpret_cast<DataWriterPrivate*>(m_d);
  assert(index_chunk < number_index_chunks());
  return d->m_with_anti_aliasing ?
    3 * d->m_anti_aliased_tris[index_chunk].size() :
    d->m_index_chunks[index_chunk].m_indices.size();
}

unsigned int
fastuidraw::FilledPath::DataWriter::
attribute_chunk_selection(unsigned int index_chunk) const
{
  DataWriterPrivate *d;
  d = reinterpret_cast<DataWriterPrivate*>(m_d);
  assert(index_chunk < number_index_chunks());
  return d->m_with_anti_aliasing ?
    index_chunk :
    d->m_index_chunks[index_chunk].m_attrib_chunk;
}

void
fastuidraw::FilledPath::DataWriter::
write_indices(c_array<PainterIndex> dst,
              unsigned int index_offset_value,
              unsigned int index_chunk) const
{
  DataWriterPrivate *d;
  d = reinterpret_cast<DataWriterPrivate*>(m_d);

  if(d->m_with_anti_aliasing)
    {
      assert(dst.size() == number_indices(index_chunk));
      for(unsigned int i = 0; i < dst.size(); ++i)
        {
          dst[i] = index_offset_value + i;
        }
    }
  else
    {
      const_c_array<PainterIndex> src;

      assert(index_chunk < d->m_index_chunks.size());
      src = d->m_index_chunks[index_chunk].m_indices;
      assert(dst.size() == src.size());

      for(unsigned int i = 0; i < dst.size(); ++i)
        {
          dst[i] = src[i] + index_offset_value;
        }
    }
}

void
fastuidraw::FilledPath::DataWriter::
write_attributes(c_array<PainterAttribute> dst,
                 unsigned int attribute_chunk) const
{
  DataWriterPrivate *d;

  d = reinterpret_cast<DataWriterPrivate*>(m_d);

  if(d->m_with_anti_aliasing)
    {
      assert(attribute_chunk < d->m_anti_aliased_tris.size());
      assert(dst.size() == 3 * d->m_anti_aliased_tris[attribute_chunk].size());


      std::transform(d->m_anti_aliased_tris[attribute_chunk].begin(),
                     d->m_anti_aliased_tris[attribute_chunk].end(),
                     dst.reinterpret_pointer<vecN<PainterAttribute, 3> >().begin(),
                     d->m_WS);
    }
  else
    {
      const_c_array<PainterAttribute> src;
      assert(attribute_chunk < d->m_attribute_chunks.size());
      src = d->m_attribute_chunks[attribute_chunk].m_attribs;

      assert(dst.size() == src.size());
      /* TODO: if doing anti-aliasing apply bit-pattern
         logic to attributes.
      */
      std::copy(src.begin(), src.end(), dst.begin());
    }
}

/////////////////////////////////
// fastuidraw::FilledPath::Subset methods
fastuidraw::FilledPath::Subset::
Subset(void *d):
  m_d(d)
{
}

fastuidraw::const_c_array<fastuidraw::FilledPath::TriangleWithOppositeEdgeData>
fastuidraw::FilledPath::Subset::
triangles_with_opposite_edge_data(int winding) const
{
  SubsetPrivate *d;
  d = static_cast<SubsetPrivate*>(m_d);
  return d->aa_triangles().anti_aliased_triangles(winding);
}

const fastuidraw::PainterAttributeData&
fastuidraw::FilledPath::Subset::
painter_data(void) const
{
  SubsetPrivate *d;
  d = static_cast<SubsetPrivate*>(m_d);
  return d->painter_data();
}

fastuidraw::const_c_array<int>
fastuidraw::FilledPath::Subset::
winding_numbers(void) const
{
  SubsetPrivate *d;
  d = static_cast<SubsetPrivate*>(m_d);
  return d->winding_numbers();
}

unsigned int
fastuidraw::FilledPath::Subset::
chunk_from_winding_number(int winding_number)
{
  /* basic idea:
     - start counting at fill_rule_data_count
     - ordering is: 1, -1, 2, -2, ...
  */
  int value, sg;

  if(winding_number == 0)
    {
      return fastuidraw::PainterEnums::complement_nonzero_fill_rule;
    }

  value = std::abs(winding_number);
  sg = (winding_number < 0) ? 1 : 0;
  return fastuidraw::PainterEnums::fill_rule_data_count + sg + 2 * (value - 1);
}

unsigned int
fastuidraw::FilledPath::Subset::
chunk_from_fill_rule(enum PainterEnums::fill_rule_t fill_rule)
{
  assert(fill_rule < fastuidraw::PainterEnums::fill_rule_data_count);
  return fill_rule;
}

///////////////////////////////////////
// fastuidraw::FilledPath methods
fastuidraw::FilledPath::
FilledPath(const TessellatedPath &P)
{
  m_d = FASTUIDRAWnew FilledPathPrivate(P);
}

fastuidraw::FilledPath::
~FilledPath()
{
  FilledPathPrivate *d;
  d = static_cast<FilledPathPrivate*>(m_d);
  FASTUIDRAWdelete(d);
  m_d = NULL;
}

unsigned int
fastuidraw::FilledPath::
number_subsets(void) const
{
  FilledPathPrivate *d;
  d = static_cast<FilledPathPrivate*>(m_d);
  return d->m_subsets.size();
}


fastuidraw::FilledPath::Subset
fastuidraw::FilledPath::
subset(unsigned int I) const
{
  FilledPathPrivate *d;
  SubsetPrivate *p;

  d = static_cast<FilledPathPrivate*>(m_d);
  assert(I < d->m_subsets.size());
  p = d->m_subsets[I];
  p->make_ready();

  return Subset(p);
}

unsigned int
fastuidraw::FilledPath::
select_subsets(ScratchSpace &work_room,
               bool triangle_with_opposite_data,
               const_c_array<vec3> clip_equations,
               const float3x3 &clip_matrix_local,
               unsigned int max_attribute_cnt,
               unsigned int max_index_cnt,
               c_array<unsigned int> dst) const
{
  FilledPathPrivate *d;
  unsigned int return_value;

  d = static_cast<FilledPathPrivate*>(m_d);
  assert(dst.size() >= d->m_subsets.size());
  /* TODO:
       - have another method in SubsetPrivate called
         "fast_select_subsets" which ignores the requirements
         coming from max_attribute_cnt and max_index_cnt.
         By ignoring this requirement, we do NOT need
         to do call make_ready() for any SubsetPrivate
         object chosen.
       - have the fast_select_subsets() also return
         if paths needed require triangulation.
       - if there such, spawn a thread and let the
         caller decide if to wait for the thread to
         finish before proceeding or to do something
         else (like use a lower level of detail that
         is ready). Another alternatic is to return
         what Subset's need to have triangulation done
         and spawn a set of threads to do the job (!)
       - All this work means we need to make SubsetPrivate
         thread safe (with regards to the SubsetPrivate
         being made ready via make_ready()).
   */
  return_value= d->m_root->select_subsets(*static_cast<ScratchSpacePrivate*>(work_room.m_d),
                                          triangle_with_opposite_data,
                                          clip_equations, clip_matrix_local,
                                          max_attribute_cnt, max_index_cnt, dst);

  return return_value;
}

void
fastuidraw::FilledPath::
compute_writer(ScratchSpace &scratch_space,
               bool with_anti_aliasing,
               const CustomFillRuleBase &fill_rule,
               const_c_array<vec3> clip_equations,
               const float3x3 &clip_matrix_local,
               unsigned int max_attribute_cnt,
               unsigned int max_index_cnt,
               DataWriter &dst) const
{
  DataWriterPrivate *dst_d;
  unsigned int num;

  dst_d = reinterpret_cast<DataWriterPrivate*>(dst.m_d);

  dst_d->m_attribute_chunks.clear();
  dst_d->m_index_chunks.clear();
  dst_d->m_anti_aliased_tris.clear();
  dst_d->m_with_anti_aliasing = with_anti_aliasing;

  dst_d->m_subset_selector.resize(number_subsets());
  num = select_subsets(scratch_space, with_anti_aliasing,
                       clip_equations, clip_matrix_local,
                       max_attribute_cnt, max_index_cnt,
                       make_c_array(dst_d->m_subset_selector));

  if(num == 0)
    {
      return;
    }

  dst_d->m_attribute_chunks.reserve(num);
  dst_d->m_index_chunks.reserve(num);

  int min_winding, max_winding;
  assert(!subset(dst_d->m_subset_selector[0]).winding_numbers().empty());
  min_winding = subset(dst_d->m_subset_selector[0]).winding_numbers().front();
  max_winding = subset(dst_d->m_subset_selector[0]).winding_numbers().back();
  for(unsigned int i = 1; i < num; ++i)
    {
      Subset S(subset(dst_d->m_subset_selector[i]));
      assert(!S.winding_numbers().empty());
      min_winding = t_min(min_winding, S.winding_numbers().front());
      max_winding = t_max(max_winding, S.winding_numbers().back());
    }

  dst_d->m_WS.fill(min_winding, max_winding, fill_rule);

  for(unsigned int i = 0; i < num; ++i)
    {
      Subset S(subset(dst_d->m_subset_selector[i]));
      SubsetPrivate *sd;
      const_c_array<int> windings;
      const unsigned int ATTRIB_CHUNK_NOT_TAKEN = ~0u;
      unsigned int attrib_chunk;

      sd = reinterpret_cast<SubsetPrivate*>(S.m_d);
      windings = sd->winding_numbers();
      attrib_chunk = ATTRIB_CHUNK_NOT_TAKEN;

      for(unsigned int i = 0; i < windings.size(); ++i)
        {
          int w;

          w = windings[i];
          assert(dst_d->m_WS(w) == fill_rule(w));
          if(dst_d->m_WS(w))
            {
              if(!with_anti_aliasing)
                {
                  unsigned int index_chunk;
                  const_c_array<PainterIndex> indices;

                  if(attrib_chunk == ATTRIB_CHUNK_NOT_TAKEN)
                    {
                      attrib_chunk = dst_d->m_attribute_chunks.size();
                      dst_d->m_attribute_chunks.push_back(DataWriterPrivate::per_attrib_chunk(sd));
                    }
                  index_chunk = Subset::chunk_from_winding_number(w);
                  indices = sd->painter_data().index_data_chunk(index_chunk);
                  dst_d->m_index_chunks.push_back(DataWriterPrivate::per_index_chunk(indices, attrib_chunk));
                }
              else
                {
                  fastuidraw::const_c_array<AntiAliasedTriangle> aa_tris;
                  aa_tris = sd->aa_triangles().anti_aliased_triangles(w);
                  if(!aa_tris.empty())
                    {
                      dst_d->m_anti_aliased_tris.push_back(aa_tris);
                    }
                }
            }
        }
    }
}

void
fastuidraw::FilledPath::
compute_writer(ScratchSpace &scratch_space,
               bool with_anti_aliasing,
               enum PainterEnums::fill_rule_t fill_rule,
               const_c_array<vec3> clip_equations,
               const float3x3 &clip_matrix_local,
               unsigned int max_attribute_cnt,
               unsigned int max_index_cnt,
               DataWriter &dst) const
{
  compute_writer(scratch_space, with_anti_aliasing,
                 CustomFillRuleFunction(fill_rule),
                 clip_equations, clip_matrix_local,
                 max_attribute_cnt, max_index_cnt, dst);
}<|MERGE_RESOLUTION|>--- conflicted
+++ resolved
@@ -339,63 +339,7 @@
   class SubPath
   {
   public:
-<<<<<<< HEAD
     typedef fastuidraw::vec2 SubContourPoint;
-=======
-    class SubContourPoint
-    {
-    public:
-      enum from_split_bits
-        {
-          from_split_on_min_x_boundary = 1,
-          from_split_on_max_x_boundary = 2,
-          from_split_on_min_y_boundary = 4,
-          from_split_on_max_y_boundary = 8
-        };
-
-      explicit
-      SubContourPoint(const fastuidraw::vec2 &p = fastuidraw::vec2()):
-        m_pt(p),
-        m_boundary_bits(0)
-      {}
-
-      SubContourPoint(const SubContourPoint &a,
-                      const SubContourPoint &b,
-                      const fastuidraw::vec2 &pt,
-                      uint32_t boundary_bits_from_split):
-        m_pt(pt),
-        m_boundary_bits(a.boundary_bits() | b.boundary_bits() | boundary_bits_from_split)
-      {}
-
-      const fastuidraw::vec2&
-      pt(void) const
-      {
-        return m_pt;
-      }
-
-      uint32_t
-      boundary_bits(void) const
-      {
-        return m_boundary_bits;
-      }
-
-      static
-      uint32_t
-      boundary_bit_flag(int coordinate, bool is_max)
-      {
-        uint32_t bit;
-
-        assert(coordinate == 0 || coordinate == 1);
-        bit = coordinate * 2 + int(is_max);
-        return 1u << bit;
-      }
-
-    private:
-      fastuidraw::vec2 m_pt;
-      uint32_t m_boundary_bits;
-    };
-
->>>>>>> 84f42230
     typedef std::vector<SubContourPoint> SubContour;
 
     explicit
@@ -420,15 +364,11 @@
     }
 
     fastuidraw::vecN<SubPath*, 2>
-    split(int &splitting_coordinate) const;
+    split(void) const;
 
   private:
-<<<<<<< HEAD
-    SubPath(const fastuidraw::BoundingBox &bb,
+    SubPath(const fastuidraw::BoundingBox<float> &bb,
             std::vector<SubContour> &contours);
-=======
-    SubPath(const fastuidraw::BoundingBox<float> &bb, std::vector<SubContour> &contours);
->>>>>>> 84f42230
 
     int
     choose_splitting_coordinate(fastuidraw::vec2 mid_pt) const;
@@ -499,7 +439,6 @@
   private:
     void
     generate_contour(const SubPath::SubContour &input, Contour &output);
-<<<<<<< HEAD
 
     CoordinateConverter m_converter;
     std::map<fastuidraw::uvec2, unsigned int> m_map;
@@ -563,8 +502,6 @@
      */
     int
     opposite_winding(int w, unsigned int v);
-=======
->>>>>>> 84f42230
 
     class per_entry
     {
@@ -657,15 +594,11 @@
 
     virtual
     void
-<<<<<<< HEAD
     on_add_triangle(uint64_t area, unsigned int v0, unsigned int v1, unsigned int v2) = 0;
 
     virtual
     void
     add_vertex_to_polygon(unsigned int vertex) = 0;
-=======
-    add_triangle(unsigned int v0, unsigned int v1, unsigned int v2) = 0;
->>>>>>> 84f42230
 
     virtual
     FASTUIDRAW_GLUboolean
@@ -717,11 +650,7 @@
                  winding_index_hoard &hoard,
                  OppositeEdgeTracker &opposite_edge_tracker)
     {
-<<<<<<< HEAD
       non_zero_tesser NZ(points, P, path, hoard, opposite_edge_tracker);
-=======
-      non_zero_tesser NZ(points, P, path, hoard);
->>>>>>> 84f42230
       return NZ.triangulation_failed();
     }
 
@@ -738,19 +667,16 @@
 
     virtual
     void
-    add_triangle(unsigned int v0, unsigned int v1, unsigned int v2);
+    add_vertex_to_polygon(unsigned int vertex);
 
     virtual
     FASTUIDRAW_GLUboolean
     fill_region(int winding_number);
 
-<<<<<<< HEAD
     virtual
     void
     on_add_triangle(uint64_t area, unsigned int v0, unsigned int v1, unsigned int v2);
 
-=======
->>>>>>> 84f42230
     winding_index_hoard &m_hoard;
     OppositeEdgeTracker &m_opposite_edge_tracker;
     int m_current_winding;
@@ -768,11 +694,7 @@
                  winding_index_hoard &hoard,
                  OppositeEdgeTracker &opposite_edge_tracker)
     {
-<<<<<<< HEAD
       zero_tesser Z(points, P, path, hoard, opposite_edge_tracker);
-=======
-      zero_tesser Z(points, P, path, hoard);
->>>>>>> 84f42230
       return Z.triangulation_failed();
     }
 
@@ -790,7 +712,7 @@
 
     virtual
     void
-    add_triangle(unsigned int v0, unsigned int v1, unsigned int v2);
+    add_vertex_to_polygon(unsigned int vertex);
 
     virtual
     FASTUIDRAW_GLUboolean
@@ -932,6 +854,9 @@
   public:
     ~SubsetPrivate(void);
 
+    SubsetPrivate(SubPath *P, int max_recursion,
+                  std::vector<SubsetPrivate*> &out_values);
+
     unsigned int
     select_subsets(ScratchSpacePrivate &scratch,
                    bool with_anti_aliasing,
@@ -958,7 +883,6 @@
       return *m_painter_data;
     }
 
-<<<<<<< HEAD
     const AntiAliasedTrianglesHoard&
     aa_triangles(void) const
     {
@@ -977,16 +901,6 @@
         m_num_attributes <= max_attribute_cnt && m_largest_index_block <= max_index_cnt :
         m_num_aa_triangle_points <= max_attribute_cnt && m_num_aa_triangle_points <= max_index_cnt;
     }
-=======
-    static
-    SubsetPrivate*
-    create_root_subset(SubPath *P, std::vector<SubsetPrivate*> &out_values);
-
-  private:
-
-    SubsetPrivate(SubPath *P, int max_recursion,
-                  std::vector<SubsetPrivate*> &out_values);
->>>>>>> 84f42230
 
     void
     select_subsets_implement(ScratchSpacePrivate &scratch,
@@ -1008,9 +922,6 @@
 
     void
     make_ready_from_sub_path(void);
-
-    void
-    assign_neighbor_values(SubsetPrivate *parent, int child_id);
 
     /* m_ID represents an index into the std::vector<>
        passed into create_hierarchy() where this element
@@ -1047,11 +958,6 @@
      */
     SubPath *m_sub_path;
     fastuidraw::vecN<SubsetPrivate*, 2> m_children;
-    int m_splitting_coordinate;
-
-    /* neighbors
-     */
-    fastuidraw::vecN<SubsetPrivate*, 2> m_neighbor_prev, m_neighbor_next;
   };
 
   class DataWriterPrivate
@@ -1110,11 +1016,7 @@
 /////////////////////////////////////
 // SubPath methods
 SubPath::
-<<<<<<< HEAD
-SubPath(const fastuidraw::BoundingBox &bb,
-=======
 SubPath(const fastuidraw::BoundingBox<float> &bb,
->>>>>>> 84f42230
         std::vector<SubContour> &contours):
   m_total_points(0),
   m_bounds(bb)
@@ -1151,12 +1053,7 @@
       fastuidraw::range_type<unsigned int> R;
 
       R = src.edge_range(C, e);
-<<<<<<< HEAD
       for(unsigned int v = R.m_begin; v + 1 < R.m_end; ++v)
-=======
-      dst.push_back(SubContourPoint(src.point_data()[R.m_begin].m_p));
-      for(unsigned int v = R.m_begin + 1; v + 1 < R.m_end; ++v)
->>>>>>> 84f42230
         {
           dst.push_back(src.point_data()[v].m_p);
         }
@@ -1293,13 +1190,7 @@
 
       if(prev_b0 != b0)
         {
-<<<<<<< HEAD
           C0.push_back(split_pt);
-=======
-          SubContourPoint s(prev_pt, pt, split_pt,
-                            SubContourPoint::boundary_bit_flag(splitting_coordinate, true));
-          C0.push_back(s);
->>>>>>> 84f42230
         }
 
       if(b0)
@@ -1309,13 +1200,7 @@
 
       if(prev_b1 != b1)
         {
-<<<<<<< HEAD
           C1.push_back(split_pt);
-=======
-          SubContourPoint s(prev_pt, pt, split_pt,
-                            SubContourPoint::boundary_bit_flag(splitting_coordinate, false));
-          C1.push_back(s);
->>>>>>> 84f42230
         }
 
       if(b1)
@@ -1329,10 +1214,11 @@
 
 fastuidraw::vecN<SubPath*, 2>
 SubPath::
-split(int &splitting_coordinate) const
+split(void) const
 {
   fastuidraw::vecN<SubPath*, 2> return_value(NULL, NULL);
   fastuidraw::vec2 mid_pt;
+  int splitting_coordinate;
 
   mid_pt = 0.5f * (m_bounds.max_point() + m_bounds.min_point());
   splitting_coordinate = choose_splitting_coordinate(mid_pt);
@@ -1429,11 +1315,7 @@
 
   for(unsigned int v = 0, endv = C.size(); v < endv; ++v,  ++cnt, ++total_cnt)
     {
-<<<<<<< HEAD
       output.push_back(fetch(C[v]));
-=======
-      output.push_back(fetch(C[v].pt()));
->>>>>>> 84f42230
     }
 }
 
@@ -1643,16 +1525,10 @@
          && p->m_temp_verts[2] != FASTUIDRAW_GLU_NULL_CLIENT_ID
          && p->temp_verts_non_degenerate_triangle(area))
         {
-<<<<<<< HEAD
           p->add_vertex_to_polygon(p->m_temp_verts[0]);
           p->add_vertex_to_polygon(p->m_temp_verts[1]);
           p->add_vertex_to_polygon(p->m_temp_verts[2]);
           p->on_add_triangle(area, p->m_temp_verts[0], p->m_temp_verts[1], p->m_temp_verts[2]);
-=======
-          p->add_triangle(p->m_temp_verts[0],
-                          p->m_temp_verts[1],
-                          p->m_temp_verts[2]);
->>>>>>> 84f42230
         }
     }
 }
@@ -1711,7 +1587,6 @@
   start();
   add_path(P);
   stop();
-  FASTUIDRAWunused(path);
 }
 
 void
@@ -1732,7 +1607,6 @@
 
 void
 non_zero_tesser::
-<<<<<<< HEAD
 on_add_triangle(uint64_t area, unsigned int v0, unsigned int v1, unsigned int v2)
 {
   m_opposite_edge_tracker.add_triangle(m_current_winding, area, v0, v1, v2);
@@ -1741,13 +1615,8 @@
 void
 non_zero_tesser::
 add_vertex_to_polygon(unsigned int vertex)
-=======
-add_triangle(unsigned int v0, unsigned int v1, unsigned int v2)
->>>>>>> 84f42230
-{
-  m_current_indices->add_index(v0);
-  m_current_indices->add_index(v1);
-  m_current_indices->add_index(v2);
+{
+  m_current_indices->add_index(vertex);
 }
 
 
@@ -1769,12 +1638,8 @@
             winding_index_hoard &hoard,
             OppositeEdgeTracker &opposite_edge_tracker):
   tesser(points),
-<<<<<<< HEAD
   m_indices(hoard[0]),
   m_opposite_edge_tracker(opposite_edge_tracker)
-=======
-  m_indices(hoard[0])
->>>>>>> 84f42230
 {
   if(!m_indices)
     {
@@ -1797,7 +1662,6 @@
 
 void
 zero_tesser::
-<<<<<<< HEAD
 on_add_triangle(uint64_t area, unsigned int v0, unsigned int v1, unsigned int v2)
 {
   m_opposite_edge_tracker.add_triangle(0, area, v0, v1, v2);
@@ -1806,13 +1670,8 @@
 void
 zero_tesser::
 add_vertex_to_polygon(unsigned int vertex)
-=======
-add_triangle(unsigned int v0, unsigned int v1, unsigned int v2)
->>>>>>> 84f42230
-{
-  m_indices->add_index(v0);
-  m_indices->add_index(v1);
-  m_indices->add_index(v2);
+{
+  m_indices->add_index(vertex);
 }
 
 FASTUIDRAW_GLUboolean
@@ -1833,7 +1692,6 @@
 {
   bool failZ, failNZ;
   PointHoard::Path path;
-<<<<<<< HEAD
   OppositeEdgeTracker oet(m_points);
 
   m_points.generate_path(P, path);
@@ -1841,13 +1699,6 @@
   failZ = zero_tesser::execute_path(m_points, path, P, m_hoard, oet);
   oet.fill_aa_triangles(aa_triangles, m_hoard);
   m_failed = failNZ || failZ;
-=======
-
-  m_points.generate_path(P, path);
-  failNZ = non_zero_tesser::execute_path(m_points, path, P, m_hoard);
-  failZ = zero_tesser::execute_path(m_points, path, P, m_hoard);
-  m_failed= failNZ || failZ;
->>>>>>> 84f42230
 }
 
 builder::
@@ -2397,17 +2248,14 @@
   m_painter_data(NULL),
   m_sizes_ready(false),
   m_sub_path(Q),
-  m_children(NULL, NULL),
-  m_splitting_coordinate(-1),
-  m_neighbor_prev(NULL, NULL),
-  m_neighbor_next(NULL, NULL)
+  m_children(NULL, NULL)
 {
   out_values.push_back(this);
   if(max_recursion > 0 && m_sub_path->total_points() > SubsetConstants::points_per_subset)
     {
       fastuidraw::vecN<SubPath*, 2> C;
 
-      C = Q->split(m_splitting_coordinate);
+      C = Q->split();
       if(C[0]->total_points() < m_sub_path->total_points() || C[1]->total_points() < m_sub_path->total_points())
         {
           m_children[0] = FASTUIDRAWnew SubsetPrivate(C[0], max_recursion - 1, out_values);
@@ -2446,47 +2294,6 @@
       assert(m_children[1] != NULL);
       FASTUIDRAWdelete(m_children[0]);
       FASTUIDRAWdelete(m_children[1]);
-    }
-}
-
-SubsetPrivate*
-SubsetPrivate::
-create_root_subset(SubPath *P, std::vector<SubsetPrivate*> &out_values)
-{
-  SubsetPrivate *root;
-  root = FASTUIDRAWnew SubsetPrivate(P, SubsetConstants::recursion_depth, out_values);
-
-  /* assign m_neighbor_prev and m_neighbor_next
-   */
-  if(root->m_splitting_coordinate != -1)
-    {
-      assert(root->m_children[0] != NULL);
-      assert(root->m_children[1] != NULL);
-      root->m_children[0]->assign_neighbor_values(root, 0);
-      root->m_children[1]->assign_neighbor_values(root, 1);
-    }
-
-  return root;
-}
-
-void
-SubsetPrivate::
-assign_neighbor_values(SubsetPrivate *parent, int child_id)
-{
-  assert(parent != NULL);
-  assert(parent->m_splitting_coordinate == 0 || parent->m_splitting_coordinate == 1);
-  assert(child_id == 0 || child_id == 1);
-  assert(parent->m_children[child_id] == this);
-
-  m_neighbor_prev = parent->m_neighbor_prev;
-  m_neighbor_next = parent->m_neighbor_next;
-  if(child_id == 0)
-    {
-      m_neighbor_next[parent->m_splitting_coordinate] = parent->m_children[1];
-    }
-  else
-    {
-      m_neighbor_prev[parent->m_splitting_coordinate] = parent->m_children[0];
     }
 }
 
@@ -2728,7 +2535,7 @@
 {
   SubPath *q;
   q = FASTUIDRAWnew SubPath(P);
-  m_root = SubsetPrivate::create_root_subset(q, m_subsets);
+  m_root = FASTUIDRAWnew SubsetPrivate(q, SubsetConstants::recursion_depth, m_subsets);
 }
 
 FilledPathPrivate::
